#include <ATen/ATen.h>
#include <ATen/CPUFunctions.h>
#include <ATen/Dispatch.h>
#include <ATen/NamedTensorUtils.h>
#include <ATen/ScalarOps.h>
#include <ATen/Config.h>

#include <ATen/native/mkldnn/Matmul.h>

namespace at {
namespace meta {
TORCH_META_FUNC(addmv)(const Tensor &self, const Tensor &mat, const Tensor &vec, const Scalar& beta, const Scalar& alpha) {
  TORCH_CHECK((mat.dim() == 2 && vec.dim() == 1 && self.dim() <= 1),
    "vector + matrix @ vector expected, got ", self.dim(), ", ", mat.dim(), ", ", vec.dim());

  TORCH_CHECK(mat.size(1) == vec.size(0) && (mat.size(0) == self.numel() || self.numel() == 1),
     "size mismatch, got ", self.size(0), ", ", mat.size(0), "x", mat.size(1), ",", vec.size(0));
  auto names = at::namedinference::propagate_names_for_addmv(mat, vec, self);
<<<<<<< HEAD
  set_output_raw_strided(0, IntArrayRef(mat.sizes().data(), 1), {}, vec.options(), names);
=======
  set_output(0, IntArrayRef(mat.sizes().data(), 1), {}, vec.options(), names);
>>>>>>> 8d93f6b4
}
}

namespace native {

template<typename scalar_t>
void gemv(char trans, int64_t m, int64_t n, scalar_t alpha, scalar_t *a, int64_t lda, scalar_t *x, int64_t incx, scalar_t beta, scalar_t *y, int64_t incy);

template<typename scalar_t>
scalar_t dot_impl(int64_t n, scalar_t *x, int64_t incx, scalar_t *y, int64_t incy);

template<typename scalar_t>
scalar_t vdot_impl(int64_t n, scalar_t *x, int64_t incx, scalar_t *y, int64_t incy);

constexpr inline bool lda_cond(int64_t m, int64_t n, int64_t lda) {
  return n == 1 || lda >= std::max<int64_t>(1L, m);
}




TORCH_IMPL_FUNC(addmv_out_cpu)(const Tensor &self, const Tensor &mat, const Tensor &vec, const Scalar& beta_, const Scalar& alpha_, const Tensor& result) {
  c10::MaybeOwned<Tensor> self_ = expand_size(self, {mat.size(0)});
  auto betaval = beta_.toComplexDouble();
  if (mat.numel() == 0) {
    // shortcut for an empty matrix
    // By definition, when beta==0, values in self should be ignored. nans and infs
    // should not propagate
    if (betaval == 0.0) {
      result.zero_();
    } else {
      at::cpu::mul_out(
          // NOLINTNEXTLINE(cppcoreguidelines-pro-type-const-cast)
          const_cast<Tensor&>(result),
          self,
          at::native::scalar_tensor(
              beta_, self.scalar_type(), c10::nullopt /* layout */, at::kCPU, c10::nullopt /* pin_memory */));
    }
  } else {
    if (!result.is_same(*self_) && betaval != 0.0) { //if beta is 0, result contents is ignored
      // NOLINTNEXTLINE(cppcoreguidelines-pro-type-const-cast)
      at::native::copy_(const_cast<Tensor&>(result), *self_);
    }
    if (result.numel() != 0) {

      NoNamesGuard guard;
      if (use_mkldnn_bf16_matmul(mat, vec, /*result=*/Tensor())){
        mkldnn_matmul(mat, vec, result, beta_.to<float>(), alpha_.to<float>());
        return;
      }

      auto r_stride = result.stride(0);
      AT_DISPATCH_ALL_TYPES_AND_COMPLEX_AND(kBFloat16, mat.scalar_type(), "addmv_impl_cpu", [&] {
        auto beta = beta_.to<scalar_t>();
        auto alpha = alpha_.to<scalar_t>();
        if (mat.stride(0) == 1 && lda_cond(mat.size(0), mat.size(1), mat.stride(1))) {
          gemv<scalar_t>('n', mat.size(0), mat.size(1), alpha, mat.data_ptr<scalar_t>(), mat.stride(1),
              vec.data_ptr<scalar_t>(), vec.stride(0), beta, result.data_ptr<scalar_t>(), r_stride);
        }
        else if (mat.stride(1) == 1 && lda_cond(mat.size(1), mat.size(0), mat.stride(0))) {
          gemv<scalar_t>('t', mat.size(1), mat.size(0), alpha, mat.data_ptr<scalar_t>(), mat.stride(0),
              vec.data_ptr<scalar_t>(), vec.stride(0), beta, result.data_ptr<scalar_t>(), r_stride);
        }
        else {
          Tensor cmat = mat.contiguous();
          gemv<scalar_t>('t', mat.size(1), mat.size(0), alpha, cmat.data_ptr<scalar_t>(), cmat.stride(0),
              vec.data_ptr<scalar_t>(), vec.stride(0), beta, result.data_ptr<scalar_t>(), r_stride);
        }
      });
    }
  }
}

Tensor &mv_out(const Tensor &self, const Tensor &vec, Tensor& result) {
  //self arg sent to addmv_out cannot be resized
  //here we use result as self argument for addmv, and result is user supplied and can be wrong size
  //it's not a hard error, because we allow resizing result, but it becomes a hard error
  //in addmv, because addmv expects self to satisfy proper conditions
  //to avoid this, supply correctly sized self, its contents doesn't matter because beta is 0
  if (result.dim() > 1 || (result.numel() != self.size(0) || result.numel() !=1)) {
    Tensor self_addmv = at::empty({self.size(0)}, vec.options());
    return at::addmv_out(result, self_addmv, self, vec, 0, 1);
  }
  return at::addmv_out(result, result, self, vec, 0, 1);
}

Tensor mv(const Tensor &self, const Tensor &vec) {
  Tensor result = at::empty({self.size(0)}, vec.options());
  //inplace version is more efficient if we can use it
  return at::addmv_(result, self, vec, 0, 1);
}

inline void dot_check(const Tensor& self, const Tensor& other) {
  TORCH_CHECK(
      self.dim() == 1 && other.dim() == 1,
      "1D tensors expected, but got ",
      self.dim(),
      "D and ",
      other.dim(),
      "D tensors");

  TORCH_CHECK(
      self.scalar_type() == other.scalar_type(),
      "dot : expected both vectors to have same dtype, but found ",
      self.scalar_type(),
      " and ",
      other.scalar_type());

  TORCH_CHECK(
      self.numel() == other.numel(),
      "inconsistent tensor size, expected tensor [",
      self.numel(),
      "] and src [",
      other.numel(),
      "] to have the same number of elements, but got ",
      self.numel(),
      " and ",
      other.numel(),
      " elements respectively");
}

Tensor dot(const Tensor &self, const Tensor &other){
  if (self.is_complex()) {
    if (self.is_conj()) {
      if (other.is_conj()) {
        return (at::native::dot(self.conj(), other.conj())).conj();
       } else {
         return at::native::vdot(self.conj(), other);
       }
    } else if (other.is_conj()) {
      return at::native::vdot(other.conj(), self);
    }
  }

  at::NoNamesGuard guard;
  dot_check(self, other);

  if (self._is_zerotensor() || other._is_zerotensor()) {
    return at::_efficientzerotensor({}, self.options());
  }

  if (use_mkldnn_bf16_matmul(self, other, /*result=*/Tensor())){
    // mkldnn matmul expect result have sizes info to create ideep tensor
    auto r =  at::empty({1, 1}, self.options());
    mkldnn_matmul(self, other, r, /*beta=*/0);
    return r;
  }

  return AT_DISPATCH_ALL_TYPES_AND_COMPLEX_AND(at::ScalarType::BFloat16, self.scalar_type(), "dot", [&] {
    Tensor result = at::empty({}, self.options());
    result.fill_(dot_impl<scalar_t>(self.numel(), self.data_ptr<scalar_t>(), self.stride(0), other.data_ptr<scalar_t>(), other.stride(0)));
    return result;
  });
}

Tensor vdot(const Tensor &self, const Tensor &other){
  // Dispatch to `dot` for real dtypes.
  if (!self.is_complex()){
    return at::dot(self, other);
  }

  if (self.is_conj()) {
    if (other.is_conj()) {
      return at::native::vdot(other.conj(), self.conj());
    } else {
      return at::native::dot(self.conj(), other);
    }
  } else if (other.is_conj()) {
    return (at::native::dot(self, other.conj())).conj();
  }

  at::NoNamesGuard guard;
  // For complex dtypes.
  dot_check(self, other);

  if (self._is_zerotensor() || other._is_zerotensor()) {
    return at::_efficientzerotensor({}, self.options());
  }

  return AT_DISPATCH_COMPLEX_TYPES(self.scalar_type(), "vdot", [&] {
    Tensor result = at::empty({}, self.options());
    result.fill_(vdot_impl<scalar_t>(self.numel(), self.data_ptr<scalar_t>(), self.stride(0), other.data_ptr<scalar_t>(), other.stride(0)));
    return result;
  });

}

}}  // namespace at::native<|MERGE_RESOLUTION|>--- conflicted
+++ resolved
@@ -16,11 +16,7 @@
   TORCH_CHECK(mat.size(1) == vec.size(0) && (mat.size(0) == self.numel() || self.numel() == 1),
      "size mismatch, got ", self.size(0), ", ", mat.size(0), "x", mat.size(1), ",", vec.size(0));
   auto names = at::namedinference::propagate_names_for_addmv(mat, vec, self);
-<<<<<<< HEAD
-  set_output_raw_strided(0, IntArrayRef(mat.sizes().data(), 1), {}, vec.options(), names);
-=======
   set_output(0, IntArrayRef(mat.sizes().data(), 1), {}, vec.options(), names);
->>>>>>> 8d93f6b4
 }
 }
 
