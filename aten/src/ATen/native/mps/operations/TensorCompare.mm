//  Copyright © 2022 Apple Inc.
#define TORCH_ASSERT_ONLY_METHOD_OPERATORS
#include <ATen/Dispatch.h>
#include <ATen/native/Resize.h>
#include <ATen/native/TensorCompare.h>
#include <ATen/native/mps/OperationUtils.h>

#ifndef AT_PER_OPERATOR_HEADERS
#include <ATen/Functions.h>
#include <ATen/NativeFunctions.h>
#else
#include <ATen/ops/clamp_max_native.h>
#include <ATen/ops/clamp_min_native.h>
#include <ATen/ops/clamp_native.h>
#include <ATen/ops/nan_to_num_native.h>
#include <ATen/ops/where_native.h>
#endif

namespace at::native {
namespace mps {

struct CachedGraph : public MPSCachedGraph {
  CachedGraph(MPSGraph* graph) : MPSCachedGraph(graph) {}
  MPSGraphTensor *inputTensor = nil, *outputTensor = nil;
  MPSGraphTensor *minTensor = nil, *maxTensor = nil;
};

<<<<<<< HEAD
void clamp_mps_graph(CachedGraph* cachedGraph, const Tensor& input_tensor) {
=======
static void clamp_mps_graph(CachedGraph* cachedGraph,
                            const Tensor& input_tensor,
                            const Tensor& min_tensor,
                            const Tensor& max_tensor) {
  auto input_dtype = input_tensor.scalar_type();
  auto min_dtype = input_dtype;
  auto max_dtype = input_dtype;
  if (cachedGraph->minTensor) {
    min_dtype = min_tensor.scalar_type();
  }
  if (cachedGraph->maxTensor) {
    max_dtype = max_tensor.scalar_type();
  }

>>>>>>> 1cc00262
  MPSGraph* mpsGraph = cachedGraph->graph();

  cachedGraph->inputTensor = mpsGraphRankedPlaceHolder(mpsGraph, input_tensor);

  if (cachedGraph->minTensor && cachedGraph->maxTensor) {
    cachedGraph->outputTensor = [mpsGraph clampWithTensor:cachedGraph->inputTensor
                                           minValueTensor:cachedGraph->minTensor
                                           maxValueTensor:cachedGraph->maxTensor
                                                     name:nil];
  } else if (cachedGraph->maxTensor) {
    cachedGraph->outputTensor = [mpsGraph minimumWithPrimaryTensor:cachedGraph->inputTensor
                                                   secondaryTensor:cachedGraph->maxTensor
                                                              name:nil];
  } else if (cachedGraph->minTensor) {
    cachedGraph->outputTensor = [mpsGraph maximumWithPrimaryTensor:cachedGraph->inputTensor
                                                   secondaryTensor:cachedGraph->minTensor
                                                              name:nil];
  }
}

static void check_min_max_dims(const OptionalTensorRef clamp_opt, const Tensor& input_t, string op_name) {
  if (!clamp_opt->is_same_size(input_t)) {
    auto num_clamp_dims = clamp_opt->dim();
    auto num_input_dims = input_t.dim();

    auto clamp_shape = clamp_opt->sizes();
    auto input_shape = input_t.sizes();

    TORCH_CHECK(num_clamp_dims <= num_input_dims,
                op_name + ": clamp tensor number of dims must not be greater than that of input tensor")

    for (int i = 0; i < num_clamp_dims; i++)
      // One of the indices is allowed to be 1; will be handled by broadcast
      TORCH_CHECK(clamp_shape[num_clamp_dims - 1 - i] == input_shape[num_input_dims - 1 - i] ||
                      clamp_shape[num_clamp_dims - 1 - i] == 1 || input_shape[num_input_dims - 1 - i] == 1,
                  op_name + ": clamp tensor trailing shape must match input tensor")
  }
}

static void fill_new_shape(int64_t num_input_dims,
                           int64_t num_clamp_dims,
                           int64_t* new_shape,
                           IntArrayRef clamp_shape) {
  // Extend the shape with ones to the left
  int clamp_idx = 0;
  for (int i = 0; i < num_input_dims; i++) {
    if (i < num_input_dims - num_clamp_dims)
      new_shape[i] = 1;
    else {
      new_shape[i] = clamp_shape[clamp_idx];
      clamp_idx++;
    }
  }
}

static void clamp_tensor_out_mps(const Tensor& input_t,
                                 const OptionalTensorRef min_opt,
                                 const OptionalTensorRef max_opt,
                                 const Tensor& output_t,
                                 string op_name) {
  const bool has_min = (min_opt.has_value() && min_opt->defined());
  const bool has_max = (max_opt.has_value() && max_opt->defined());

  TORCH_CHECK(has_min || has_max, op_name + ": either min, max or both tensors must be defined")
  if (has_min)
    check_min_max_dims(min_opt, input_t, op_name);

  if (has_max)
    check_min_max_dims(max_opt, input_t, op_name);

  if (output_t.numel() == 0)
    return;

  IntArrayRef new_min_shape;
  IntArrayRef new_max_shape;

  auto num_min_dims = min_opt->dim();
  auto num_max_dims = max_opt->dim();
  auto num_input_dims = input_t.dim();

  std::vector<int64_t> new_min_arr(num_input_dims);
  std::vector<int64_t> new_max_arr(num_input_dims);

  if (has_min && num_min_dims < num_input_dims) {
    fill_new_shape(num_input_dims, num_min_dims, new_min_arr.data(), min_opt->sizes());
    new_min_shape = IntArrayRef(new_min_arr);
  }

  if (has_max && num_max_dims < num_input_dims) {
    fill_new_shape(num_input_dims, num_max_dims, new_max_arr.data(), max_opt->sizes());
    new_max_shape = IntArrayRef(new_max_arr);
  }

  Tensor min_opt_tensor;
  Tensor max_opt_tensor;

  if (has_min) {
    min_opt_tensor = (num_min_dims < num_input_dims) ? (*min_opt).view(new_min_shape) : *min_opt;
  }
  if (has_max) {
    max_opt_tensor = (num_max_dims < num_input_dims) ? (*max_opt).view(new_max_shape) : *max_opt;
  }

  @autoreleasepool {
    // the optional min/max refs could affect how we build the cached graph

    auto tensor_key = has_min
        ? (has_max ? getTensorsStringKey({input_t, min_opt_tensor, max_opt_tensor})
                   : getTensorsStringKey({input_t, min_opt_tensor}))
        : (has_max ? getTensorsStringKey({input_t, max_opt_tensor}) : getTensorsStringKey({input_t}));

    string key = op_name + (has_min ? "_min" : "") + (has_max ? "_max" : "") + "_tensor" + tensor_key;
    auto cachedGraph = LookUpOrCreateCachedGraph<CachedGraph>(key, [&](auto mpsGraph, auto newCachedGraph) {
      if (has_min)
        newCachedGraph->minTensor = mpsGraphRankedPlaceHolder(mpsGraph, min_opt_tensor);
      if (has_max)
        newCachedGraph->maxTensor = mpsGraphRankedPlaceHolder(mpsGraph, max_opt_tensor);

      clamp_mps_graph(newCachedGraph, input_t);
    });

<<<<<<< HEAD
    auto inputPlaceholder = Placeholder(cachedGraph->inputTensor, input_t);
    auto outputPlaceholder = Placeholder(cachedGraph->outputTensor, output_t);
=======
    bool gatherTensorData = true;
    if (!output_t.is_contiguous() || output_t.is_view()) {
      gatherTensorData = false;
    }

    auto inputPlaceholder =
        Placeholder(cachedGraph->inputTensor, input_t, /*mpsShape=*/nil, /*gatherTensorData=*/gatherTensorData);
    auto outputPlaceholder =
        Placeholder(cachedGraph->outputTensor, output_t, /*mpsShape=*/nil, /*gatherTensorData=*/false);
>>>>>>> 1cc00262

    NSMutableDictionary* feeds = [[NSMutableDictionary new] autorelease];
    feeds[inputPlaceholder.getMPSGraphTensor()] = inputPlaceholder.getMPSGraphTensorData();
    if (has_min) {
      min_opt_tensor =
          gatherTensorData && !min_opt_tensor.is_contiguous() ? min_opt_tensor.contiguous() : min_opt_tensor;
      auto minPlaceholder =
          Placeholder(cachedGraph->minTensor, min_opt_tensor, /*mpsShape=*/nil, /*gatherTensorData=*/gatherTensorData);
      feeds[minPlaceholder.getMPSGraphTensor()] = minPlaceholder.getMPSGraphTensorData();
    }
    if (has_max) {
      max_opt_tensor =
          gatherTensorData && !max_opt_tensor.is_contiguous() ? max_opt_tensor.contiguous() : max_opt_tensor;
      auto maxPlaceholder =
          Placeholder(cachedGraph->maxTensor, max_opt_tensor, /*mpsShape=*/nil, /*gatherTensorData=*/gatherTensorData);
      feeds[maxPlaceholder.getMPSGraphTensor()] = maxPlaceholder.getMPSGraphTensorData();
    }

    NSDictionary<MPSGraphTensor*, MPSGraphTensorData*>* results =
        @{outputPlaceholder.getMPSGraphTensor() : outputPlaceholder.getMPSGraphTensorData()};

    runMPSGraph(getCurrentMPSStream(), cachedGraph->graph(), feeds, results);
  }
}

static void clamp_scalar_out_mps(const Tensor& input_t,
                                 const OptionalScalarRef min_opt,
                                 const OptionalScalarRef max_opt,
                                 const Tensor& output_t,
                                 string op_name) {
  using scalar_t = double;

  const bool has_min = (min_opt.has_value());
  const bool has_max = (max_opt.has_value());
  TORCH_CHECK(has_min || has_max, op_name + ": either min, max or both scalars must be defined")

  scalar_t min_scalar = std::numeric_limits<scalar_t>::infinity();
  scalar_t max_scalar = -std::numeric_limits<scalar_t>::infinity();

  if (has_min)
    min_scalar = min_opt.get().to<scalar_t>();
  if (has_max)
    max_scalar = max_opt.get().to<scalar_t>();

  if (output_t.numel() == 0)
    return;

  @autoreleasepool {
    // the optional min/max refs could affect how we build the cached graph
    string key = op_name + (has_min ? ("_min:" + to_string(min_scalar)) : "") +
        (has_max ? ("_max:" + to_string(max_scalar)) : "") + "_scalar:" + getTensorsStringKey({input_t});
    auto cachedGraph = LookUpOrCreateCachedGraph<CachedGraph>(key, [&](auto mpsGraph, auto newCachedGraph) {
      if (has_min)
        newCachedGraph->minTensor = [mpsGraph
            constantWithScalar:min_scalar
                         shape:(mps::getMPSShape(input_t))dataType:(mps::getMPSScalarType(input_t.scalar_type()))];
      if (has_max)
        newCachedGraph->maxTensor = [mpsGraph
            constantWithScalar:max_scalar
                         shape:(mps::getMPSShape(input_t))dataType:(mps::getMPSScalarType(input_t.scalar_type()))];

      clamp_mps_graph(newCachedGraph, input_t);
    });

    bool gatherTensorData = true;
    if (!output_t.is_contiguous() || output_t.is_view()) {
      gatherTensorData = false;
    }

    auto inputPlaceholder =
        Placeholder(cachedGraph->inputTensor, input_t, /*mpsShape=*/nil, /*gatherTensorData=*/gatherTensorData);
    auto outputPlaceholder =
        Placeholder(cachedGraph->outputTensor, output_t, /*mpsShape=*/nil, /*gatherTensorData=*/false);

    NSDictionary<MPSGraphTensor*, MPSGraphTensorData*>* feeds = @{
      inputPlaceholder.getMPSGraphTensor() : inputPlaceholder.getMPSGraphTensorData(),
    };
    NSDictionary<MPSGraphTensor*, MPSGraphTensorData*>* results =
        @{outputPlaceholder.getMPSGraphTensor() : outputPlaceholder.getMPSGraphTensorData()};

    runMPSGraph(getCurrentMPSStream(), cachedGraph->graph(), feeds, results);
  }
}

} // namespace mps

// APIs exposed to at::native scope
TORCH_IMPL_FUNC(clamp_Tensor_out_mps)
(const Tensor& input_t, const OptionalTensorRef min, const OptionalTensorRef max, const Tensor& output_t) {
  mps::clamp_tensor_out_mps(input_t, min, max, output_t, __func__);
}

TORCH_IMPL_FUNC(clamp_out_mps)
(const Tensor& input_t, const OptionalScalarRef min, const OptionalScalarRef max, const Tensor& output_t) {
  mps::clamp_scalar_out_mps(input_t, min, max, const_cast<Tensor&>(output_t), "clamp_out_mps");
}

TORCH_IMPL_FUNC(clamp_min_Tensor_out_mps)
(const Tensor& input_t, const Tensor& min, const Tensor& output_t) {
  mps::clamp_tensor_out_mps(input_t, min, at::OptionalTensorRef(), output_t, __func__);
}

TORCH_IMPL_FUNC(clamp_min_out_mps)
(const Tensor& input_t, const Scalar& min, const Tensor& output_t) {
  mps::clamp_scalar_out_mps(input_t, min, at::OptionalScalarRef(), output_t, __func__);
}

TORCH_IMPL_FUNC(clamp_max_Tensor_out_mps)
(const Tensor& input_t, const Tensor& max, const Tensor& output_t) {
  mps::clamp_tensor_out_mps(input_t, at::OptionalTensorRef(), max, output_t, __func__);
}

TORCH_IMPL_FUNC(clamp_max_out_mps)
(const Tensor& input_t, const Scalar& max, const Tensor& output_t) {
  mps::clamp_scalar_out_mps(input_t, at::OptionalScalarRef(), max, output_t, __func__);
}

Tensor& where_self_out_mps(const Tensor& condition, const Tensor& self, const Tensor& other, Tensor& out) {
  TORCH_CHECK(condition.device() == self.device() && self.device() == other.device(),
              "Expected all tensors to be on the same device, but found at least two devices.");
  TORCH_CHECK(self.dtype() == other.dtype(), "expected scalar type ", self.dtype(), " but found ", other.dtype());

  if (condition.scalar_type() == ScalarType::Byte) {
    TORCH_WARN_ONCE(
        "where received a uint8 condition tensor. This behavior is deprecated and will be removed in a future version of PyTorch. Use a boolean condition instead.");
  } else {
    TORCH_CHECK(condition.scalar_type() == ScalarType::Bool,
                "where expected condition to be a boolean tensor, but got a tensor with dtype ",
                condition.scalar_type());
  }
  Tensor cond_bool = condition.scalar_type() == ScalarType::Byte ? condition.to(ScalarType::Bool) : condition;

  using namespace mps;
  MPSStream* stream = getCurrentMPSStream();

  // Empty output
  if (out.numel() == 0)
    return out;

  // Derive from MPSCachedGraph
  struct CachedGraph : public MPSCachedGraph {
    CachedGraph(MPSGraph* graph) : MPSCachedGraph(graph) {}
    MPSGraphTensor* conditionTensor_ = nil;
    MPSGraphTensor* selfTensor_ = nil;
    MPSGraphTensor* otherTensor_ = nil;
    MPSGraphTensor* outputTensor_ = nil;
  };

  MPSDataType conditionDataType = getMPSScalarType(condition.scalar_type());
  MPSDataType selfDataType = getMPSScalarType(self.scalar_type());
  MPSDataType otherDataType = getMPSScalarType(other.scalar_type());
  // Workaround for `selectWithPredicateTensor` on macOS Monterey where bool data type may cause a hang
  // The issue is fixed in macOS Ventura (13.0)
  if (!is_macos_13_or_newer()) {
    if (condition.scalar_type() == kBool) {
      conditionDataType = MPSDataTypeInt8;
    }
    if (self.scalar_type() == kBool) {
      selfDataType = MPSDataTypeInt8;
    }
    if (other.scalar_type() == kBool) {
      otherDataType = MPSDataTypeInt8;
    }
  }

  @autoreleasepool {
    string key = "where_self_out_mps:" + getTensorsStringKey({cond_bool, self, other});

    auto cachedGraph = LookUpOrCreateCachedGraph<CachedGraph>(key, [&](auto mpsGraph, auto newCachedGraph) {
      MPSGraphTensor* conditionTensor = mpsGraphRankedPlaceHolder(mpsGraph, conditionDataType, getMPSShape(cond_bool));
      MPSGraphTensor* selfTensor = mpsGraphRankedPlaceHolder(mpsGraph, selfDataType, getMPSShape(self));
      MPSGraphTensor* otherTensor = mpsGraphRankedPlaceHolder(mpsGraph, otherDataType, getMPSShape(other));

      MPSGraphTensor* outputTensor = [mpsGraph selectWithPredicateTensor:conditionTensor
                                                     truePredicateTensor:selfTensor
                                                    falsePredicateTensor:otherTensor
                                                                    name:nil];

      newCachedGraph->conditionTensor_ = conditionTensor;
      newCachedGraph->selfTensor_ = selfTensor;
      newCachedGraph->otherTensor_ = otherTensor;
      newCachedGraph->outputTensor_ = outputTensor;
    });

    Placeholder conditionPlaceholder = Placeholder(
        cachedGraph->conditionTensor_, cond_bool, /*mpsShape=*/nullptr, /*gatherTensorData=*/true, conditionDataType);
    Placeholder selfPlaceholder =
        Placeholder(cachedGraph->selfTensor_, self, /*mpsShape=*/nullptr, /*gatherTensorData=*/true, selfDataType);
    Placeholder otherPlaceholder =
        Placeholder(cachedGraph->otherTensor_, other, /*mpsShape=*/nullptr, /*gatherTensorData=*/true, otherDataType);
    Placeholder outputPlaceholder = Placeholder(cachedGraph->outputTensor_, out);

    NSDictionary<MPSGraphTensor*, MPSGraphTensorData*>* feeds = @{
      conditionPlaceholder.getMPSGraphTensor() : conditionPlaceholder.getMPSGraphTensorData(),
      selfPlaceholder.getMPSGraphTensor() : selfPlaceholder.getMPSGraphTensorData(),
      otherPlaceholder.getMPSGraphTensor() : otherPlaceholder.getMPSGraphTensorData()
    };
    NSDictionary<MPSGraphTensor*, MPSGraphTensorData*>* results =
        @{outputPlaceholder.getMPSGraphTensor() : outputPlaceholder.getMPSGraphTensorData()};

    runMPSGraph(stream, cachedGraph->graph(), feeds, results);
  }

  return out;
}

Tensor where_mps(const Tensor& condition, const Tensor& self, const Tensor& other) {
  auto max_dim = std::max(condition.dim(), std::max(self.dim(), other.dim()));

  // How many leading dimensions do we broadcast across for each Tensor?
  int cond_num_implicit_ones = (max_dim - condition.dim());
  int self_num_implicit_ones = (max_dim - self.dim());
  int other_num_implicit_ones = (max_dim - other.dim());

  std::vector<int64_t> out_arr(max_dim);

  // Broadcasted output shape
  for (int i = 0; i < max_dim; i++) {
    // Use up the leading broadcast dimensions for each Tensor, then continue from the start of the "actual" shape
    int64_t cond_idx = i < cond_num_implicit_ones ? 1 : (condition.size(i - cond_num_implicit_ones));
    int64_t self_idx = i < self_num_implicit_ones ? 1 : (self.size(i - self_num_implicit_ones));
    int64_t other_idx = i < other_num_implicit_ones ? 1 : (other.size(i - other_num_implicit_ones));

    auto max_idx = std::max({cond_idx, self_idx, other_idx});

    TORCH_CHECK(cond_idx == max_idx || cond_idx == 1 || (cond_idx == 0 && max_idx == 1),
                i,
                "'th index ",
                cond_idx,
                " of condition tensor does not match the other tensors")
    TORCH_CHECK(self_idx == max_idx || self_idx == 1 || (self_idx == 0 && max_idx == 1),
                i,
                "'th index ",
                self_idx,
                " of x tensor does not match the other tensors")
    TORCH_CHECK(other_idx == max_idx || other_idx == 1 || (other_idx == 0 && max_idx == 1),
                i,
                "'th index ",
                other_idx,
                " of x tensor does not match the other tensors")

    out_arr[i] = (cond_idx == 0 || self_idx == 0 || other_idx == 0) ? 0 : max_idx;
  }

  Tensor ret = at::empty(
      IntArrayRef(out_arr), self.scalar_type(), c10::nullopt, kMPS, c10::nullopt, self.suggest_memory_format());
  return where_self_out_mps(condition, self, other, ret);
}

Tensor& nan_to_num_out_mps(const Tensor& self,
                           c10::optional<double> nan,
                           c10::optional<double> pos_inf,
                           c10::optional<double> neg_inf,
                           Tensor& result) {
  TORCH_CHECK(self.scalar_type() == result.scalar_type(),
              "nan_to_num: dtype of out: ",
              result.scalar_type(),
              " should be same as input: ",
              self.scalar_type());
  if (result.numel() == 0) {
    return result;
  }
  if (c10::isIntegralType(self.scalar_type(), /*includeBool=*/true)) {
    at::native::resize_output(result, self.sizes());
    result.copy_(self);
    return result;
  }
  using namespace mps;
  struct CachedGraph : public MPSCachedGraph {
    CachedGraph(MPSGraph* graph) : MPSCachedGraph(graph) {}
    MPSGraphTensor* selfTensor = nil;
    MPSGraphTensor* outputTensor = nil;
    MPSGraphTensor* nanReplacementTensor = nil;
    MPSGraphTensor* posInfReplacementTensor = nil;
    MPSGraphTensor* negInfReplacementTensor = nil;
  };

  @autoreleasepool {
    string key = "nan_to_num" + getTensorsStringKey({self});
    MPSDataType self_dtype = getMPSScalarType(self.scalar_type());

    auto cachedGraph = LookUpOrCreateCachedGraph<CachedGraph>(key, [&](auto mpsGraph, auto newCachedGraph) {
      newCachedGraph->selfTensor = mpsGraphRankedPlaceHolder(mpsGraph, self);
      newCachedGraph->nanReplacementTensor = mpsGraphRankedPlaceHolder(mpsGraph, self_dtype, @[ @1 ]);
      newCachedGraph->posInfReplacementTensor = mpsGraphRankedPlaceHolder(mpsGraph, self_dtype, @[ @1 ]);
      newCachedGraph->negInfReplacementTensor = mpsGraphRankedPlaceHolder(mpsGraph, self_dtype, @[ @1 ]);

      MPSGraphTensor* nanFreeTensor =
          [mpsGraph selectWithPredicateTensor:[mpsGraph isNaNWithTensor:newCachedGraph->selfTensor name:nil]
                          truePredicateTensor:newCachedGraph->nanReplacementTensor
                         falsePredicateTensor:newCachedGraph->selfTensor
                                         name:nil];
      MPSGraphTensor* subZeroTensor = [mpsGraph lessThanWithPrimaryTensor:nanFreeTensor
                                                          secondaryTensor:[mpsGraph constantWithScalar:0.0
                                                                                              dataType:self_dtype]
                                                                     name:nil];
      MPSGraphTensor* isInfTensor = [mpsGraph isInfiniteWithTensor:nanFreeTensor name:nil];
      // workaround for Monterey; On Ventura the output of lessThan() is always Boolean
      if (subZeroTensor.dataType != MPSDataTypeBool) {
        subZeroTensor = castMPSTensor(mpsGraph, subZeroTensor, kBool);
      }
      if (isInfTensor.dataType != MPSDataTypeBool) {
        isInfTensor = castMPSTensor(mpsGraph, isInfTensor, kBool);
      }
      MPSGraphTensor* isNegInfTensor = [mpsGraph logicalANDWithPrimaryTensor:subZeroTensor
                                                             secondaryTensor:isInfTensor
                                                                        name:nil];
      MPSGraphTensor* negInfFreeTensor = [mpsGraph selectWithPredicateTensor:isNegInfTensor
                                                         truePredicateTensor:newCachedGraph->negInfReplacementTensor
                                                        falsePredicateTensor:nanFreeTensor
                                                                        name:nil];
      newCachedGraph->outputTensor = [mpsGraph selectWithPredicateTensor:[mpsGraph isInfiniteWithTensor:negInfFreeTensor
                                                                                                   name:nil]
                                                     truePredicateTensor:newCachedGraph->posInfReplacementTensor
                                                    falsePredicateTensor:negInfFreeTensor
                                                                    name:nil];
    });
    MPSScalar nanReplacementScalar, posInfReplacementScalar, negInfReplacementScalar;
    AT_DISPATCH_FLOATING_TYPES_AND(kHalf, self.scalar_type(), "nan_to_num_mps", [&]() {
      scalar_t nan_replacement = static_cast<scalar_t>(nan.value_or(0.));
      scalar_t pos_inf_replacement =
          pos_inf.has_value() ? static_cast<scalar_t>(pos_inf.value()) : std::numeric_limits<scalar_t>::max();
      scalar_t neg_inf_replacement =
          neg_inf.has_value() ? static_cast<scalar_t>(neg_inf.value()) : std::numeric_limits<scalar_t>::lowest();

      nanReplacementScalar = getMPSScalar(nan_replacement, self.scalar_type());
      posInfReplacementScalar = getMPSScalar(pos_inf_replacement, self.scalar_type());
      negInfReplacementScalar = getMPSScalar(neg_inf_replacement, self.scalar_type());
    });

    MPSStream* stream = getCurrentMPSStream();
    Placeholder selfPlaceholder = Placeholder(cachedGraph->selfTensor, self);
    Placeholder outputPlaceholder = Placeholder(cachedGraph->outputTensor, result);

    NSDictionary<MPSGraphTensor*, MPSGraphTensorData*>* feeds = @{
      selfPlaceholder.getMPSGraphTensor() : selfPlaceholder.getMPSGraphTensorData(),
      cachedGraph->nanReplacementTensor : getMPSGraphTensorFromScalar(stream, nanReplacementScalar),
      cachedGraph->posInfReplacementTensor : getMPSGraphTensorFromScalar(stream, posInfReplacementScalar),
      cachedGraph->negInfReplacementTensor : getMPSGraphTensorFromScalar(stream, negInfReplacementScalar),
    };
    NSDictionary<MPSGraphTensor*, MPSGraphTensorData*>* results =
        @{outputPlaceholder.getMPSGraphTensor() : outputPlaceholder.getMPSGraphTensorData()};
    runMPSGraph(stream, cachedGraph->graph(), feeds, results);
  }
  return result;
}

} // namespace at::native<|MERGE_RESOLUTION|>--- conflicted
+++ resolved
@@ -25,9 +25,6 @@
   MPSGraphTensor *minTensor = nil, *maxTensor = nil;
 };
 
-<<<<<<< HEAD
-void clamp_mps_graph(CachedGraph* cachedGraph, const Tensor& input_tensor) {
-=======
 static void clamp_mps_graph(CachedGraph* cachedGraph,
                             const Tensor& input_tensor,
                             const Tensor& min_tensor,
@@ -42,23 +39,30 @@
     max_dtype = max_tensor.scalar_type();
   }
 
->>>>>>> 1cc00262
   MPSGraph* mpsGraph = cachedGraph->graph();
 
   cachedGraph->inputTensor = mpsGraphRankedPlaceHolder(mpsGraph, input_tensor);
 
+  MPSGraphTensor* minTensor = cachedGraph->minTensor;
+  MPSGraphTensor* maxTensor = cachedGraph->maxTensor;
+  if (input_dtype != min_dtype) {
+    minTensor = castMPSTensor(mpsGraph, cachedGraph->minTensor, input_dtype);
+  }
+  if (input_dtype != max_dtype) {
+    maxTensor = castMPSTensor(mpsGraph, cachedGraph->maxTensor, input_dtype);
+  }
   if (cachedGraph->minTensor && cachedGraph->maxTensor) {
     cachedGraph->outputTensor = [mpsGraph clampWithTensor:cachedGraph->inputTensor
-                                           minValueTensor:cachedGraph->minTensor
-                                           maxValueTensor:cachedGraph->maxTensor
+                                           minValueTensor:minTensor
+                                           maxValueTensor:maxTensor
                                                      name:nil];
   } else if (cachedGraph->maxTensor) {
     cachedGraph->outputTensor = [mpsGraph minimumWithPrimaryTensor:cachedGraph->inputTensor
-                                                   secondaryTensor:cachedGraph->maxTensor
+                                                   secondaryTensor:maxTensor
                                                               name:nil];
   } else if (cachedGraph->minTensor) {
     cachedGraph->outputTensor = [mpsGraph maximumWithPrimaryTensor:cachedGraph->inputTensor
-                                                   secondaryTensor:cachedGraph->minTensor
+                                                   secondaryTensor:minTensor
                                                               name:nil];
   }
 }
@@ -156,18 +160,17 @@
 
     string key = op_name + (has_min ? "_min" : "") + (has_max ? "_max" : "") + "_tensor" + tensor_key;
     auto cachedGraph = LookUpOrCreateCachedGraph<CachedGraph>(key, [&](auto mpsGraph, auto newCachedGraph) {
-      if (has_min)
+      if (has_min) {
         newCachedGraph->minTensor = mpsGraphRankedPlaceHolder(mpsGraph, min_opt_tensor);
-      if (has_max)
+      }
+      if (has_max) {
         newCachedGraph->maxTensor = mpsGraphRankedPlaceHolder(mpsGraph, max_opt_tensor);
-
-      clamp_mps_graph(newCachedGraph, input_t);
+        ;
+      }
+
+      clamp_mps_graph(newCachedGraph, input_t, min_opt_tensor, max_opt_tensor);
     });
 
-<<<<<<< HEAD
-    auto inputPlaceholder = Placeholder(cachedGraph->inputTensor, input_t);
-    auto outputPlaceholder = Placeholder(cachedGraph->outputTensor, output_t);
-=======
     bool gatherTensorData = true;
     if (!output_t.is_contiguous() || output_t.is_view()) {
       gatherTensorData = false;
@@ -177,7 +180,6 @@
         Placeholder(cachedGraph->inputTensor, input_t, /*mpsShape=*/nil, /*gatherTensorData=*/gatherTensorData);
     auto outputPlaceholder =
         Placeholder(cachedGraph->outputTensor, output_t, /*mpsShape=*/nil, /*gatherTensorData=*/false);
->>>>>>> 1cc00262
 
     NSMutableDictionary* feeds = [[NSMutableDictionary new] autorelease];
     feeds[inputPlaceholder.getMPSGraphTensor()] = inputPlaceholder.getMPSGraphTensorData();
@@ -239,7 +241,7 @@
             constantWithScalar:max_scalar
                          shape:(mps::getMPSShape(input_t))dataType:(mps::getMPSScalarType(input_t.scalar_type()))];
 
-      clamp_mps_graph(newCachedGraph, input_t);
+      clamp_mps_graph(newCachedGraph, input_t, input_t, input_t);
     });
 
     bool gatherTensorData = true;
