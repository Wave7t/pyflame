#pragma once

#include <c10/core/Backend.h>
#include <c10/core/CopyBytes.h>
#include <c10/core/DispatchKeySet.h>
#include <c10/core/InferenceMode.h>
#include <c10/core/MemoryFormat.h>
#include <c10/core/Storage.h>
#include <c10/core/SymIntArrayRef.h>
#include <c10/core/TensorOptions.h>
#include <c10/core/WrapDimMinimal.h>
#include <c10/core/impl/LocalDispatchKeySet.h>
#include <c10/core/impl/PyInterpreter.h>
#include <c10/core/impl/SizesAndStrides.h>
#include <c10/util/Exception.h>
#include <c10/util/Flags.h>
#include <c10/util/Logging.h>
#include <c10/util/Optional.h>
#include <c10/util/accumulate.h>
#include <c10/util/irange.h>
#include <c10/util/python_stub.h>
#include <c10/util/safe_numerics.h>

#include <algorithm>
#include <atomic>
#include <limits>
#include <memory>
#include <numeric>

// A global boolean variable to control whether we free memory when a Tensor
// is shrunk to a smaller size. As a result, a Tensor is always going to
// keep the memory allocated for its maximum capacity reshaped to so far.
//
// This parameter is respected "upper-case" methods which call Resize()
// (e.g., CopyFrom, ResizeLike); it is NOT respected by Tensor::resize_
// or ShrinkTo, both of which guarantee to never to free memory.
C10_DECLARE_bool(caffe2_keep_on_shrink);

// Since we can have high variance in blob memory allocated across different
// inputs in the same run, we will shrink the blob only if the memory gain
// is larger than this flag in bytes.  This only applies to functions which
// respect caffe2_keep_on_shrink.
C10_DECLARE_int64(caffe2_max_keep_on_shrink_memory);

C10_CLANG_DIAGNOSTIC_PUSH()
#if C10_CLANG_HAS_WARNING("-Wimplicit-int-float-conversion")
C10_CLANG_DIAGNOSTIC_IGNORE("-Wimplicit-int-float-conversion")
#endif

namespace at {
class Tensor;
class TensorBase;
} // namespace at

namespace c10 {
class Scalar;
struct Storage;
} // namespace c10

namespace c10 {

/**
 * A utility function to convert vector<int> to vector<int64_t>.
 */
inline std::vector<int64_t> ToVectorint64_t(const ArrayRef<int>& src) {
  return std::vector<int64_t>(src.begin(), src.end());
}

/**
 * Return product of all dimensions starting from k
 */
inline int64_t size_from_dim_(int k, IntArrayRef dims) {
  int64_t r = 1;
  for (const auto i : c10::irange(k, dims.size())) {
    r *= dims[i];
  }
  return r;
}

// Product of all dims up to k (not including dims[k])
inline int64_t size_to_dim_(int k, IntArrayRef dims) {
  TORCH_CHECK((unsigned)k <= dims.size());
  int64_t r = 1;
  for (const auto i : c10::irange(k)) {
    r *= dims[i];
  }
  return r;
}

// Product of all dims between k and l (not including dims[k] and dims[l])
inline int64_t size_between_dim_(int k, int l, IntArrayRef dims) {
  TORCH_CHECK((unsigned)l < dims.size() && (unsigned)k < dims.size());
  int64_t r = 1;
  if (k < l) {
    for (int i = k + 1; i < l; ++i) {
      r *= dims[i];
    }
  } else {
    for (int i = l + 1; i < k; ++i) {
      r *= dims[i];
    }
  }
  return r;
}

// Wrap around axis_index if it is negative, s.t., -1 is the last dim
inline int canonical_axis_index_(int axis_index, int ndims) {
  TORCH_CHECK(axis_index >= -ndims);
  TORCH_CHECK(axis_index < ndims);
  if (axis_index < 0) {
    return axis_index + ndims;
  }
  return axis_index;
}

using PlacementDtor = void (*)(void*, size_t);

/*
 * A Context that will call extra placement deleter during
 * deconstruction.
 *
 * Accept a already constructed DataPtr and store it as member
 * during destruction, we'll call extra deleter on the underlying
 * data pointer before the DataPtr is destructed.
 * `data_ptr_` owns the memory.
 */
struct C10_API PlacementDeleteContext {
  DataPtr data_ptr_;
  PlacementDtor placement_dtor_;
  size_t size_;
  PlacementDeleteContext(
      DataPtr&& data_ptr,
      PlacementDtor placement_dtor,
      size_t size)
      : data_ptr_(std::move(data_ptr)),
        placement_dtor_(placement_dtor),
        size_(size) {}
  static DataPtr makeDataPtr(
      DataPtr&& data_ptr,
      PlacementDtor placement_dtor,
      size_t size,
      Device device);
  ~PlacementDeleteContext() {
    placement_dtor_(data_ptr_.get(), size_);
    // original memory will be freed when data_ptr_ is destructed
  }
};

struct TensorImpl;

struct C10_API AutogradMetaInterface {
  virtual void set_requires_grad(
      bool requires_grad,
      at::TensorImpl* self_impl) = 0;
  virtual bool requires_grad() const = 0;
  virtual at::Tensor& mutable_grad() = 0;
  virtual const at::Tensor& grad() const = 0;
  virtual const at::Tensor& fw_grad(uint64_t level, const at::TensorBase& self)
      const = 0;
  virtual void set_fw_grad(
      const at::TensorBase& new_grad,
      const at::TensorBase& self,
      uint64_t level,
      bool is_inplace_op) = 0;
  virtual ~AutogradMetaInterface();
};

namespace impl {

// Unfortunately, the definition of AutogradMeta lives in a separate
// compilation unit than TensorImpl (libtorch.so versus libc10.so)
// which means that we cannot construct an AutogradMeta from TensorImpl,
// not even from the cpp file.  So we have to indirect it through a factory
// function which will be initialized when we load libtorch.so.

struct C10_API AutogradMetaFactory {
  virtual ~AutogradMetaFactory() = default;
  virtual std::unique_ptr<AutogradMetaInterface> make() const = 0;
  // This method is the dumbest method.  But I don't have access
  // to Tensor (not TensorImpl) which is undefined in this header.
  virtual const at::Tensor& undefined_tensor() const = 0;
};

C10_API void SetAutogradMetaFactory(AutogradMetaFactory* factory);
C10_API AutogradMetaFactory* GetAutogradMetaFactory();

struct C10_API AutogradMetaFactoryRegisterer {
  explicit AutogradMetaFactoryRegisterer(AutogradMetaFactory* factory) {
    SetAutogradMetaFactory(factory);
  }
};

// PyInterpreterStatus describes what the state of its interpreter tag
// is, relative to the thread currently holding the GIL.
enum class PyInterpreterStatus {
  // We just allocated the Tensor, it hasn't escaped to other threads,
  // we know that it definitely hasn't been tagged to be associated
  // with an interpreter.
  DEFINITELY_UNINITIALIZED,
  // We queried the interpreter field and it looked uninitialized.  But
  // another thread may have raced with us to tag it with some other
  // interpreter id.  So we will have to do a CEX to make sure we can
  // actually nab it.
  MAYBE_UNINITIALIZED,
  // We queried the interpreter field and it was tagged to belong to us.
  // This means we have sole write access (as we hold the GIL for this
  // interpreter)
  TAGGED_BY_US,
  // Someone else tagged this.  We can't use this TensorImpl from Python.
  TAGGED_BY_OTHER,
};

} // namespace impl

struct C10_API NamedTensorMetaInterface {
  virtual ~NamedTensorMetaInterface(){};
  virtual std::unique_ptr<NamedTensorMetaInterface> clone() const {
    TORCH_INTERNAL_ASSERT(
        false, "Not implemented: NamedTensorMetaInterface::clone");
  };
  virtual int64_t slow_dim() const {
    TORCH_INTERNAL_ASSERT(
        false, "Not implemented: NamedTensorMetaInterface::slow_dim");
  };
};

// NOTE [ Version Counter Sharing ]
//
// Every Tensor has a version counter. Version counters are incremented whenever
// the data or size of a tensor changes through in-place Variable operations.
// Version counters are used to detect modifications to saved variables which
// would result in incorrect gradient calculations. Version counters may be
// shared between Variables:
//
// 1. A view shares the version counter of the base Variable,
// 2. `x.detach()` shares the version counter of `x`,
// 3. Unpacked saved variables share the version counter of the source.
//
// Version counters are not shared in these scenarios:
//
// 1. When we replace a `Variable`'s underlying `Tensor` by calling
// `set_data(...)`,
// 2. `x.data` does not share the version counter of `x`. (See discussion at
// https://github.com/pytorch/pytorch/issues/5396)
//
// Question: Why do we put the version counter in TensorImpl instead of
// AutogradMeta?
//
// Answer: After the Variable/Tensor merge, a tensor will not have AutogradMeta
// when its `requires_grad_` is false, but when we use this tensor in the
// forward pass of a function that requires saving this tensor for backward, we
// need to keep track of this tensor's version to make sure it's always valid in
// the autograd graph.
//
// To achieve this goal, we put the version counter in TensorImpl instead of
// AutogradMeta, and have it always be available. This allows us to have the
// optimization of not carrying AutogradMeta when a tensor doesn't require
// gradient.
//
// A hypothetical alternative way to achieve this goal is to initialize
// AutogradMeta and create the version counter for the non-requires-grad tensor
// only when it's saved for backward. However, since saving a tensor for
// backward happens in the forward pass, and our invariant is that forward pass
// needs to be thread-safe, lazy-initializing AutogradMeta when saving a tensor
// can introduce race conditions when we are running the forward pass in
// multi-thread scenarios, thus making the forward pass not thread-safe anymore,
// which breaks the invariant.
struct C10_API VariableVersion {
 private:
  struct VersionCounter : intrusive_ptr_target {
    VersionCounter(uint32_t version) : version_(version) {}
    std::atomic<uint32_t> version_;
  };
  c10::intrusive_ptr<VersionCounter> version_counter_;

 public:
  // Note [Disabled VariableVersion]
  // VariableVersion struct has an intrusive_ptr pointing VersionCounter struct
  // with an atomic variable. Thus `VariableVersion(/*version=*/0)` is not as
  // cheap as we expected. In some cases constructing a VariableVersion with
  // version 0 is not necessary so we add a cheap constructor which
  // doesn't allocate the intrusive_ptr.
  // Example use cases are:
  //  - Inference tensors don't track version counter, so they'll just always
  //    have disbaled VariableVersion.
  //  - In SavedVariable class we override version_counter_ inside its
  //  construtor
  //    so that we can use the cheap constructor there.
  enum Disabled { DISABLED };
  // It's okay to return true even for inference tensor which
  // doesn't have version counter enabled.
  // We want to be permissive here since in many cases (e.g. make_variable)
  // we can std::move a TensorImpl if there's no other uses which saves us
  // an additional TensorImpl allocation.
  bool unique() const {
    return version_counter_ ? 1 == version_counter_.use_count() : true;
  }
  // NOTE: As of C++11 and 14, default-constructing a std::atomic variable
  // leaves it in a persistently undefined state. See
  // https://cplusplus.github.io/LWG/issue2334.
  VariableVersion(uint32_t version)
      : version_counter_(c10::make_intrusive<VersionCounter>(version)) {}
  VariableVersion(Disabled = DISABLED) {}

  bool enabled() const {
    return version_counter_;
  }

  // Note [Inplace update inference tensor]
  // 1. Inplace update to inference tensor is forbidden in normal mode.
  //   For example:
  //     inference_tensor.copy_(normal_tensor_requires_grad)
  //   This inplace makes inference_tensor have requires_grad=True and
  //   have a grad_fn.  This is bad because views of `inference_tensor`
  //   created in InferenceMode won't be able to know the grad_fn since
  //   their ViewMeta were not recorded. To match NoGradMode behavior
  //   that "inplace update to a view created in NoGradMode raise an error",
  //   we just ban inplace update to inference tensor since we can't tell
  //   if an inference tensor is a view created in InferenceMode.
  //
  //   Note that views of normal tensor created in InferenceMode has proper
  //   ViewMeta so that they're aware of the grad_fn correctly.
  //
  // 2. Inplace update to inference tensor in inference tensor doesn't bump
  //    version counter.
  //    * It either doesn't call bump() by skipping ADInplaceOrView kernel,
  //      - e.g. inference_tensor.add_(1)
  //    * or bump() is a no-op for inference tensor.
  //      - e.g. inference_tensor.add_(normal_tensor)
  void bump() {
    // TODO: Replace the link to the documentation once it's available.
    TORCH_CHECK(
        version_counter_ || InferenceMode::is_enabled(),
        "Inplace update to inference tensor outside InferenceMode is not allowed."
        "You can make a clone to get a normal tensor before doing inplace update."
        "See https://github.com/pytorch/rfcs/pull/17 for more details.");
    if (version_counter_) {
      ++version_counter_->version_;
    }
  }

  // Inference tensor doesn't have version counter so it shouldn't be
  // accessed.
  uint32_t current_version() const {
    TORCH_CHECK(
        version_counter_, "Inference tensors do not track version counter.");
    return version_counter_->version_;
  }
};

// Forward declaration of TensorImpl needed for forward declaration of
// C10_TensorImpl_Size_Check_Dummy_Class
struct C10_API TensorImpl;

// Forward declaration needed because TensorImpl needs to be friends with
// C10_TensorImpl_Size_Check_Dummy_Class in order to check the size
// of its private fields.
template <
    size_t cplusplus,
    size_t clang_ver_major,
    size_t gcc_ver,
    size_t gcc_ver_minor,
    size_t nvcc,
    size_t cuda_version,
    size_t cuda_version_major,
    size_t ptr_size>
class C10_TensorImpl_Size_Check_Dummy_Class;

/**
 * NOTE: Some TensorImpl methods are small and not overridden in the
 * PyTorch codebase itself, but may theoretically need to be
 * overridden by third-party TensorImpl subclasses. This macro allows
 * users that need maximum performance and don't need these extension
 * points to disable them with a build-time flag. (In particular,
 * XLA's XLATensorImpl currently overrides these methods, so we can't
 * enable this flag by default.)
 */
#ifdef C10_DISABLE_TENSORIMPL_EXTENSIBILITY
#define TENSORIMPL_MAYBE_VIRTUAL
#else
#define TENSORIMPL_MAYBE_VIRTUAL virtual
#endif

/**
 * The low-level representation of a tensor, which contains a pointer
 * to a storage (which contains the actual data) and metadata (e.g., sizes and
 * strides) describing this particular view of the data as a tensor.
 *
 * Some basic characteristics about our in-memory representation of
 * tensors:
 *
 *  - It contains a pointer to a storage struct (Storage/StorageImpl)
 *    which contains the pointer to the actual data and records the
 *    data type and device of the view.  This allows multiple tensors
 *    to alias the same underlying data, which allows to efficiently
 *    implement differing *views* on a tensor.
 *
 *  - The tensor struct itself records view-specific metadata about
 *    the tensor, e.g., sizes, strides and offset into storage.
 *    Each view of a storage can have a different size or offset.
 *
 *  - This class is intrusively refcounted.  It is refcounted so that
 *    we can support prompt deallocation of large tensors; it is
 *    intrusively refcounted so that we can still perform reference
 *    counted operations on raw pointers, which is often more convenient
 *    when passing tensors across language boundaries.
 *
 *  - For backwards-compatibility reasons, a tensor may be in an
 *    uninitialized state.  A tensor may be uninitialized in the following
 *    two ways:
 *
 *      - A tensor may be DTYPE UNINITIALIZED.  A tensor of this
 *        form has an uninitialized dtype.  This situation most
 *        frequently arises when a user writes Tensor x(CPU).  The dtype and
 *        is subsequently initialized when mutable_data<T>() is
 *        invoked for the first time.
 *
 *      - A tensor may be STORAGE UNINITIALIZED.  A tensor of this form
 *        has non-zero size, but has a storage with a null data pointer.
 *        This situation most frequently arises when a user calls
 *        Resize() or FreeMemory().  This is because Caffe2 historically
 *        does lazy allocation: allocation of data doesn't occur until
 *        mutable_data<T>() is invoked.  A tensor with zero size is
 *        always storage initialized, because no allocation is necessary
 *        in this case.
 *
 *    All combinations of these two uninitialized states are possible.
 *    Consider the following transcript in idiomatic Caffe2 API:
 *
 *      Tensor x(CPU); // x is storage-initialized, dtype-UNINITIALIZED
 *      x.Resize(4); // x is storage-UNINITIALIZED, dtype-UNINITIALIZED
 *      x.mutable_data<float>(); // x is storage-initialized, dtype-initialized
 *      x.FreeMemory(); // x is storage-UNINITIALIZED, dtype-initialized.
 *
 *    All other fields on tensor are always initialized.  In particular,
 *    size is always valid. (Historically, a tensor declared as Tensor x(CPU)
 *    also had uninitialized size, encoded as numel == -1, but we have now
 *    decided to default to zero size, resulting in numel == 0).
 *
 *    Uninitialized storages MUST be uniquely owned, to keep our model
 *    simple.  Thus, we will reject operations which could cause an
 *    uninitialized storage to become shared (or a shared storage to
 *    become uninitialized, e.g., from FreeMemory).
 *
 *    In practice, tensors which are storage-UNINITIALIZED and
 *    dtype-UNINITIALIZED are *extremely* ephemeral: essentially,
 *    after you do a Resize(), you basically always call mutable_data()
 *    immediately afterwards.  Most functions are not designed to
 *    work if given a storage-UNINITIALIZED, dtype-UNINITIALIZED tensor.
 *
 *    We intend to eliminate all uninitialized states, so that every
 *    tensor is fully initialized in all fields.  Please do not write new code
 *    that depends on these uninitialized states.
 */
struct C10_API TensorImpl : public c10::intrusive_ptr_target {
  TensorImpl() = delete;
  virtual ~TensorImpl() override;
  // Note [Enum ImplType]
  // This enum is temporary. In the followup refactor we should
  // think about how to specialize TensorImpl creation for view
  // tensors. Currently we only special case its key_set_ but
  // there's also potential to share version_counter_ directly
  // without creating first and then override in as_view.
  enum ImplType { VIEW };

  /**
   * Construct a 1-dim 0-size tensor backed by the given storage.
   */
  TensorImpl(
      Storage&& storage,
      DispatchKeySet,
      const caffe2::TypeMeta data_type);

  // See Note [Enum ImplType]
  TensorImpl(
      ImplType,
      Storage&& storage,
      DispatchKeySet,
      const caffe2::TypeMeta data_type);

  /**
   * Construct a 1-dim 0 size tensor that doesn't have a storage.
   */
  TensorImpl(
      DispatchKeySet,
      const caffe2::TypeMeta data_type,
      c10::optional<c10::Device> device_opt);

  // Legacy constructors so I don't have to go update call sites.
  // TODO: When Variable is added, delete these constructors
  TensorImpl(
      Storage&& storage,
      DispatchKey dispatch_key,
      const caffe2::TypeMeta data_type)
      : TensorImpl(
            std::move(storage),
            DispatchKeySet(dispatch_key),
            data_type) {}
  TensorImpl(
      DispatchKey dispatch_key,
      const caffe2::TypeMeta data_type,
      c10::optional<c10::Device> device_opt)
      : TensorImpl(DispatchKeySet(dispatch_key), data_type, device_opt) {}

 private:
  // This constructor is private, because the data_type is redundant with
  // storage.  Still, we pass it in separately because it's easier to write
  // the initializer list if we're not worried about storage being moved out
  // from under us.
  TensorImpl(
      Storage&& storage,
      DispatchKeySet,
      const caffe2::TypeMeta data_type,
      c10::optional<c10::Device>);

 public:
  TensorImpl(const TensorImpl&) = delete;
  TensorImpl& operator=(const TensorImpl&) = delete;
  TensorImpl(TensorImpl&&) = delete;
  TensorImpl& operator=(TensorImpl&&) = delete;

  /**
   * Release (decref) storage, and any other external allocations.  This
   * override is for `intrusive_ptr_target` and is used to implement weak
   * tensors.
   */
  void release_resources() override;

  /**
   * Return the DispatchKeySet corresponding to this Tensor, specifying
   * all of the DispatchKeys that this Tensor identifies as.  This is the
   * information used to dispatch operations on this tensor.
   */
  DispatchKeySet key_set() const {
    return key_set_;
  }

  /**
   * Return a reference to the sizes of this tensor.  This reference remains
   * valid as long as the tensor is live and not resized.
   */
  IntArrayRef sizes() const {
    if (C10_UNLIKELY(
            sizes_strides_policy_ >=
            static_cast<uint8_t>(SizesStridesPolicy::CustomSizes))) {
      return sizes_custom();
    }
    return sizes_default();
  }

  c10::SymIntArrayRef sym_sizes() const {
    if (C10_UNLIKELY(
            sizes_strides_policy_ >=
            static_cast<uint8_t>(SizesStridesPolicy::CustomSizes))) {
      return sym_sizes_custom();
    }
    return sym_sizes_default();
  }

  /**
   * Return a reference to the strides of this tensor.  This reference remains
   * valid as long as the tensor is live and not restrided.
   */
  IntArrayRef strides() const {
    if (C10_UNLIKELY(
            sizes_strides_policy_ >=
            static_cast<uint8_t>(SizesStridesPolicy::CustomStrides))) {
      return strides_custom();
    }
    return strides_default();
  }

  /**
   * Return the size of a tensor at some dimension, wrapping the dimension if
   * necessary.
   *
   * NOTE: if you know wrapping is unnecessary, do sizes()[d] instead; it will
   * be faster
   */
  int64_t size(int64_t d) const {
    d = maybe_wrap_dim(d, dim(), false);
    if (C10_UNLIKELY(
            sizes_strides_policy_ >=
            static_cast<uint8_t>(SizesStridesPolicy::CustomSizes))) {
      return sizes_custom()[d]; // unchecked (maybe_wrap_dim enforces bounds)
    }
    return sizes_and_strides_.size_at_unchecked(d).as_int_unchecked();
  }

  /**
   * Return the stride of a tensor at some dimension, wrapping the dimension
   * if necessary.
   *
   * NOTE: if you know wrapping is unnecessary, do sizes()[d] instead; it will
   * be faster
   */
  int64_t stride(int64_t d) const {
    d = maybe_wrap_dim(d, dim(), false);
    if (C10_UNLIKELY(
            sizes_strides_policy_ >=
            static_cast<uint8_t>(SizesStridesPolicy::CustomStrides))) {
      return strides_custom()[d]; // unchecked (maybe_wrap_dim enforces bounds)
    }
    return sizes_and_strides_.stride_at_unchecked(d).as_int_unchecked();
  }

  /**
   * Return the number of dimensions of this tensor.  Note that 0-dimension
   * represents a Tensor that is a Scalar, e.g., one that has a single element.
   */
  int64_t dim() const {
    if (C10_UNLIKELY(
            sizes_strides_policy_ >=
            static_cast<uint8_t>(SizesStridesPolicy::CustomSizes))) {
      return dim_custom();
    }
    return dim_default();
  }

  /**
   * The number of elements in a tensor.
   *
   * WARNING: Previously, if you were using the Caffe2 API, you could
   * test numel() == -1 to see if a tensor was uninitialized.  This
   * is no longer true; numel always accurately reports the product
   * of sizes of a tensor.
   */
  int64_t numel() const {
    if (C10_UNLIKELY(
            sizes_strides_policy_ >=
            static_cast<uint8_t>(SizesStridesPolicy::CustomSizes))) {
      return numel_custom();
    }
    return numel_default();
  }

  /**
   * Whether or not a tensor is laid out in contiguous memory.
   *
   * Tensors with non-trivial strides are not contiguous.  See
   * compute_contiguous() for the exact definition of whether or not
   * a tensor is contiguous or not.
   */
  bool is_contiguous(
      at::MemoryFormat memory_format = at::MemoryFormat::Contiguous) const {
    if (C10_UNLIKELY(
            sizes_strides_policy_ >=
            static_cast<uint8_t>(SizesStridesPolicy::CustomStrides))) {
      return is_contiguous_custom(memory_format);
    }
    return is_contiguous_default(memory_format);
  }

 protected:
  /**
   * Customization points for the functions above.  sizes_strides_policy_
   * must be set to enable these.
   *
   * NB: dim is overrideable separately from sizes because it is possible
   * for a tensor to have rank, but not well defined sizes.
   */
  // sizes_strides_policy_ >= CustomStrides
  virtual IntArrayRef strides_custom() const;
  virtual bool is_contiguous_custom(at::MemoryFormat memory_format) const;
  // sizes_strides_policy_ >= CustomSizes
  virtual IntArrayRef sizes_custom() const;
<<<<<<< HEAD
  virtual Device device_custom() const;

=======
  virtual c10::SymIntArrayRef sym_sizes_custom() const;
>>>>>>> a9a99a90
  virtual int64_t dim_custom() const;
  virtual int64_t numel_custom() const;

  // These are factored into separate functions in case subclasses
  // want to use them
  inline IntArrayRef strides_default() const {
    return c10::IntArrayRef(
        reinterpret_cast<const int64_t*>(sizes_and_strides_.strides_data()),
        sizes_and_strides_.size());
  }
  inline bool is_contiguous_default(at::MemoryFormat memory_format) const {
    TORCH_INTERNAL_ASSERT_DEBUG_ONLY(compute_contiguous() == is_contiguous_);
    if (memory_format == at::MemoryFormat::ChannelsLast) {
      return is_channels_last_contiguous_;
    } else if (memory_format == at::MemoryFormat::ChannelsLast3d) {
      return is_channels_last_3d_contiguous_;
    }
    return is_contiguous_;
  }
  inline IntArrayRef sizes_default() const {
    return c10::IntArrayRef(
        reinterpret_cast<const int64_t*>(sizes_and_strides_.sizes_data()),
        sizes_and_strides_.size());
  }
  inline c10::SymIntArrayRef sym_sizes_default() const {
    return c10::SymIntArrayRef(
        reinterpret_cast<const c10::SymInt*>(sizes_and_strides_.sizes_data()),
        sizes_and_strides_.size());
  }
  inline int64_t dim_default() const {
    return sizes_and_strides_.size();
  }
  inline c10::Device device_default() const {
    TORCH_CHECK(device_opt_.has_value(), "tensor does not have a device");
    // See NOTE [c10::optional operator usage in CUDA]
    return *device_opt_;
  }

  inline int64_t numel_default() const {
#ifdef DEBUG
    TORCH_INTERNAL_ASSERT(compute_numel() == numel_);
#endif
    return numel_;
  }

 public:
  /**
   * True if this tensor has storage. See storage() for details.
   */
#ifdef DEBUG
  // Allow subclasses to check that their storage_ is never getting set in debug
  // builds.
  virtual
#else
  TENSORIMPL_MAYBE_VIRTUAL
#endif
      bool
      has_storage() const
  // NOTE: we devirtualize this because it arguably shouldn't be an
  // error just to ask subclasses if they have storage.
  // This used to throw for most subclasses, but OpaqueTensorImpl
  // wanted it to successfully return false, so we went ahead and made
  // it a non-error.
#ifdef C10_DISABLE_TENSORIMPL_EXTENSIBILITY
  {
    return storage_;
  }
#else
      ;
#endif

  /**
   * Return the underlying storage of a Tensor.  Multiple tensors may share
   * a single storage.  A Storage is an impoverished, Tensor-like class
   * which supports far less operations than Tensor.
   *
   * Avoid using this method if possible; try to use only Tensor APIs to perform
   * operations.
   */
  TENSORIMPL_MAYBE_VIRTUAL const Storage& storage() const {
    if (C10_UNLIKELY(storage_access_should_throw_)) {
      throw_storage_access_error();
    }
    return storage_;
  }

  /**
   * Return the underlying storage, unsafely assuming this is a basic strided
   * tensor. In cases where `storage` access would throw, this returns a
   * default-constructed Storage.
   */
  inline const Storage& unsafe_storage() const {
    return storage_;
  }

  bool unique_version() const {
    return version_counter_.unique();
  }

 protected:
  virtual Layout layout_impl() const {
    TORCH_CHECK(
        false, "layout_impl is only implemented for TensorImpl subclasses.");
  }

 public:
  // Whether a tensor is sparse COO or not.
  bool is_sparse() const {
    // NB: This method is not virtual and avoid dispatches for performance
    // reasons.
    return key_set_.has_all(c10::sparse_ks);
  }

  // Whether a tensor is sparse CSR or not.
  bool is_sparse_csr() const {
    return layout() == kSparseCsr;
  }

  bool is_quantized() const {
    // NB: This method is not virtual and avoid dispatches for performance
    // reasons.
    constexpr auto quantized_ks = DispatchKeySet(DispatchKey::Quantized);
    return key_set_.has_all(quantized_ks);
  }

  bool is_meta() const {
    // NB: This method is not virtual and avoid dispatches for performance
    // reasons.
    if (C10_UNLIKELY(custom_device_)) {
      return device_custom().is_meta();
    }
    constexpr auto meta_ks = DispatchKeySet(DispatchKey::Meta);
    return key_set_.has_all(meta_ks);
  }

  bool is_cpu() const {
    // NB: This method is not virtual and avoid dispatches for performance
    // reasons.
    if (C10_UNLIKELY(custom_device_)) {
      return device_custom().is_cpu();
    }
    constexpr auto cpu_bits_ks = DispatchKeySet(BackendComponent::CPUBit) |
        DispatchKeySet({DispatchKey::SparseCsrCPU, DispatchKey::MkldnnCPU});
    return key_set_.has_any(cpu_bits_ks);
  }

  bool is_cuda() const {
    // NB: This method is not virtual and avoid dispatches for performance
    // reasons.
    if (C10_UNLIKELY(custom_device_)) {
      return device_custom().is_cuda();
    }
    constexpr auto cuda_bits_ks = DispatchKeySet(BackendComponent::CUDABit) |
        DispatchKeySet(DispatchKey::SparseCsrCUDA);
    return key_set_.has_any(cuda_bits_ks);
  }

  bool is_xpu() const {
    // NB: This method is not virtual and avoid dispatches for performance
    // reasons.
    if (C10_UNLIKELY(custom_device_)) {
      return device_custom().is_xpu();
    }
    constexpr auto xpu_ks = DispatchKeySet(BackendComponent::XPUBit);
    return key_set_.has_all(xpu_ks);
  }

  bool is_ipu() const {
    if (C10_UNLIKELY(custom_device_)) {
      return device_custom().is_ipu();
    }
    constexpr auto ipu_ks = DispatchKeySet(BackendComponent::IPUBit);
    return key_set_.has_all(ipu_ks);
  }

  bool is_xla() const {
    if (C10_UNLIKELY(custom_device_)) {
      return device_custom().is_xla();
    }
    constexpr auto xla_ks = DispatchKeySet(BackendComponent::XLABit);
    return key_set_.has_all(xla_ks);
  }

  bool is_hpu() const {
    if (C10_UNLIKELY(custom_device_)) {
      return device_custom().is_hpu();
    }
    constexpr auto hpu_ks = DispatchKeySet(BackendComponent::HPUBit);
    return key_set_.has_all(hpu_ks);
  }

  bool is_lazy() const {
    if (C10_UNLIKELY(custom_device_)) {
      return device_custom().is_lazy();
    }
    constexpr auto lazy_ks = DispatchKeySet(BackendComponent::LazyBit);
    return key_set_.has_all(lazy_ks);
  }

  bool is_hip() const {
    // NB: This method is not virtual and avoid dispatches for performance
    // reasons.
    if (C10_UNLIKELY(custom_device_)) {
      return device_custom().is_hip();
    }
    constexpr auto hip_ks = DispatchKeySet(BackendComponent::HIPBit);
    return key_set_.has_all(hip_ks);
  }

  bool is_ve() const {
    // NB: This method is not virtual and avoid dispatches for performance
    // reasons.
    if (C10_UNLIKELY(custom_device_)) {
      return device_custom().is_ve();
    }
    constexpr auto ve_ks = DispatchKeySet(BackendComponent::VEBit);
    return key_set_.has_all(ve_ks);
  }

  bool is_mkldnn() const {
    return key_set_.has_all(c10::mkldnn_ks);
  }

  bool is_vulkan() const {
    if (C10_UNLIKELY(custom_device_)) {
      return device_custom().is_vulkan();
    }
    constexpr auto vulkan_ks = DispatchKeySet(DispatchKey::Vulkan);
    return key_set_.has_all(vulkan_ks);
  }

  bool is_metal() const {
    if (C10_UNLIKELY(custom_device_)) {
      return device_custom().is_metal();
    }
    constexpr auto metal_ks = DispatchKeySet(DispatchKey::Metal);
    return key_set_.has_all(metal_ks);
  }

  bool is_mps() const {
    if (C10_UNLIKELY(custom_device_)) {
      return device_custom().is_mps();
    }
    return key_set_.has(DispatchKey::MPS);
  }

  bool is_ort() const {
    if (C10_UNLIKELY(custom_device_)) {
      return device_custom().is_ort();
    }
    constexpr auto ort_ks = DispatchKeySet(DispatchKey::ORT);
    return key_set_.has_all(ort_ks);
  }

  bool is_nested() const {
    return key_set_.has(DispatchKey::NestedTensor);
  }

  // TODO: remove this once we don't automatically enabled Autograd dispatch
  // keys
  //       in TensorImpl constructor.
  // DON'T USE THIS API!! It's only created for testing purpose in
  // file aten/src/ATen/core/boxing/impl/test_helpers.h
  void remove_autograd_key() {
    key_set_ = key_set_ - autograd_dispatch_keyset;
  }

  // Inference tensor doesn't have autograd or ADInplaceOrView key.
  // Invariant:
  //   Inference tensor has version_counter_.enabled() == false
  bool is_inference() {
    bool no_ADInplaceOrView = !key_set_.has_any(c10::inplace_or_view_ks);
    bool no_Autograd = !key_set_.has_any(c10::autograd_dispatch_keyset);
    TORCH_INTERNAL_ASSERT_DEBUG_ONLY(
        no_ADInplaceOrView == no_Autograd,
        "ADInplaceOrView and Autograd keys must be on/off at the same time.");
    return no_ADInplaceOrView && no_Autograd;
  }

  int64_t get_device() const {
    if (C10_UNLIKELY(custom_device_)) {
      return device_custom().index();
    }
    return device_default().index();
  }

  Device device() const {
    if (C10_UNLIKELY(custom_device_)) {
      return device_custom();
    }
    return device_default();
  }

  Layout layout() const {
    // NB: This method is not virtual and avoid dispatches for perf.
    // strided is also the most common layout type, so we check for
    // strided case first.
    // This keyset must also be kept in sync with the logic in
    // is_sparse() / is_sparse_csr() / is_mkldnn()
    constexpr auto sparse_and_sparsecsr_and_mkldnn_ks =
        c10::sparse_ks | c10::sparse_csr_ks | c10::mkldnn_ks;
    if (!key_set_.has_any(sparse_and_sparsecsr_and_mkldnn_ks)) {
      return kStrided;
    } else if (is_sparse()) {
      return kSparse;
    } else if (key_set_.has_any(c10::sparse_csr_ks)) {
      // Typically, the tensor dispatch keys define the tensor layout
      // uniquely. This allows using non-virtual layout method for
      // better performance. However, when tensor's layout depends,
      // say, on tensor attributes, one must use this execution path
      // where the corresponding tensor impl class overwrites virtual
      // layout_impl() method.
      //
      // TODO: implement layout() as native function/method so that
      // __torch_dispatch__ users will be able to redefine the
      // layout() method.
      return layout_impl();
    } else {
      TORCH_INTERNAL_ASSERT(
          is_mkldnn(), "There is an error in the layout calculation logic.");
      return kMkldnn;
    }
  }

  /**
   * True if a tensor was auto-wrapped from a C++ or Python number.
   * For example, when you write 't + 2', 2 is auto-wrapped into a Tensor
   * with `is_wrapped_number_` set to true.
   *
   * Wrapped numbers do not participate in the result type computation for
   * mixed-type operations if there are any Tensors that are not wrapped
   * numbers.  This is useful, because we want 't + 2' to work with
   * any type of tensor, not just LongTensor (which is what integers
   * in Python represent).
   *
   * Otherwise, they behave like their non-wrapped equivalents.
   * See [Result type computation] in TensorIterator.h.
   *
   * Why did we opt for wrapped numbers, as opposed to just having
   * an extra function add(Tensor, Scalar)?  This helps greatly reduce
   * the amount of code we have to write for add, when actually
   * a Tensor-Scalar addition is really just a Tensor-Tensor
   * addition when the RHS is 0-dim (except for promotion behavior.)
   */
  bool is_wrapped_number() const {
    return is_wrapped_number_;
  }

  /**
   * Set whether or not a tensor was auto-wrapped from a C++ or Python
   * number.  You probably don't want to call this, unless you are
   * writing binding code.
   */
  void set_wrapped_number(bool value) {
    TORCH_INTERNAL_ASSERT(dim() == 0);
    is_wrapped_number_ = value;
  }

  /**
   * Returns true if Tensor supports as_strided and as_strided_backward.
   * This is used in autograd to perform inplace update on view Tensors.
   * See Note [View + Inplace update for base tensor] and
   * [View + Inplace update for view tensor] for details.
   * Note this method only returns true for XLA backend, where it
   * simulates strided Tensor to support most view ops, but it cannot
   * fully support general `as_strided` case.
   * It can be expanded as needed in the future, e.g sparse Tensor.
   */
  inline bool support_as_strided() const {
    return device().supports_as_strided();
  }

  // ~~~~~ Autograd API ~~~~~
  // Some methods below are defined in TensorImpl.cpp because Tensor is an
  // incomplete type.

  /**
   * Set whether or not a tensor requires gradient.
   */
  void set_requires_grad(bool requires_grad);

  /**
   * True if a tensor requires gradient.  Tensors which require gradient
   * have history tracked for any operations performed on them, so that
   * we can automatically differentiate back to them.  A tensor that
   * requires gradient and has no history is a "leaf" tensor, which we
   * accumulate gradients into.
   */
  bool requires_grad() const;

  /**
   * Return a mutable reference to the gradient.  This is conventionally
   * used as `t.grad() = x` to set a gradient to a completely new tensor.
   */
  at::Tensor& mutable_grad();

  /**
   * Return the accumulated gradient of a tensor.  This gradient is written
   * into when performing backwards, when this tensor is a leaf tensor.
   */
  const at::Tensor& grad() const;

  /**
   * Whether or not the imaginary part of the tensor should be negated
   */
  inline bool is_conj() const {
    constexpr auto conjugate_ks = DispatchKeySet(DispatchKey::Conjugate);
    return key_set_.has_all(conjugate_ks);
  }

  /**
   * Set whether or not to take the conjugate of the tensor (flip the imaginary
   * bit).
   */
  void _set_conj(bool value) {
    if (value) {
      key_set_ = key_set_.add(DispatchKey::Conjugate);
      TORCH_INTERNAL_ASSERT(isComplexType(typeMetaToScalarType(dtype())));
    } else {
      key_set_ = key_set_.remove(DispatchKey::Conjugate);
    }
  }

  /**
   * Whether or not the tensor is a zerotensor
   */
  inline bool _is_zerotensor() const {
    constexpr auto zerotensor_ks = DispatchKeySet(DispatchKey::ZeroTensor);
    return key_set_.has_all(zerotensor_ks);
  }

  /**
   Set whether or not the tensor is a zero tensor
  */
  void _set_zero(bool value) {
    if (value) {
      TORCH_INTERNAL_ASSERT(
          false,
          "Please call `torch._efficientzerotensor` if you want to create a tensor with no storage.");
    } else {
      key_set_ = key_set_.remove(DispatchKey::ZeroTensor);
    }
  }

  /**
   * Whether or not the tensor should be negated
   */
  inline bool is_neg() const {
    constexpr auto negative_ks = DispatchKeySet(DispatchKey::Negative);
    return key_set_.has_all(negative_ks);
  }

  /**
   * Set whether or not to take the conjugate of the tensor (flip the imaginary
   * bit).
   */
  void _set_neg(bool value) {
    if (value) {
      key_set_ = key_set_.add(DispatchKey::Negative);
    } else {
      key_set_ = key_set_.remove(DispatchKey::Negative);
    }
  }

  /**
   * Return the accumulated gradient of a tensor. This gradient is computed
   * using forward mode AD.
   *
   * This is an internal API that should never be used by end users.
   *
   * The API is as follows:
   *   - "level" allows to specify the level of forward AD nesting for which the
   *     gradient should be returned. Note that since levels are not fully
   *     supported yet, this argument should be 0. See documentation for
   *     torch::autograd::enter_dual_level for more details about forward AD
   * nesting.
   *   - "self" should represent the Tensor whose forward grad is accessed. It
   * is required when dealing with view.
   */
  const at::Tensor& _fw_grad(uint64_t level, const at::TensorBase& self) const;

  /**
   * Sets the forward gradient for this Tensor.
   * The given Tensor might not be used directly and its content will be copied.
   *
   * This is an internal API that should never be used by end users.
   *
   * The API is as follows:
   *   - "new_grad" is a Tensor containing the new value of the gradient that
   * should be set
   *   - "self" should represent the Tensor whose forward grad is accessed. It
   * is required when dealing with view.
   *   - "level" allows to specify the level of forward AD nesting for which the
   *     gradient should be set. Note that since levels are not fully supported
   *     yet, this argument should be 0. See documentation for
   * torch::autograd::enter_dual_level for more details about forward AD
   * nesting.
   *   - "is_inplace_op" is a boolean flag that tells if this gradient was
   * generated by an inplace operation or an out of place one. This allows
   * better error checking.
   */
  void _set_fw_grad(
      const at::TensorBase& new_grad,
      const at::TensorBase& self,
      uint64_t level,
      bool is_inplace_op);

  /**
   * Return a typed data pointer to the actual data which this tensor refers to.
   * This checks that the requested type (from the template parameter) matches
   * the internal type of the tensor.
   *
   * It is invalid to call data() on a dtype-uninitialized tensor, even if
   * the size is 0.
   *
   * WARNING: If a tensor is not contiguous, you MUST use strides when
   * performing index calculations to determine the location of elements in
   * the tensor.  We recommend using 'TensorAccessor' to handle this computation
   * for you; this class is available from 'Tensor'.
   */
  template <typename T>
  inline T* data() const {
    TORCH_CHECK(
        data_type_.Match<T>(),
        "Tensor type mismatch, caller expects elements to be ",
        caffe2::TypeMeta::TypeName<T>(),
        ", while tensor contains ",
        data_type_.name(),
        ". ");
    return data_ptr_impl<T>();
  }

  /**
   * More efficient helper for Tensor::data_ptr(). Like data<T>(), but
   * does not do a type check. Unlike the untemplated data(), does
   * check has_storage() and storage_initialized().
   */
  template <typename T>
  inline T* data_ptr_impl() const {
    TORCH_CHECK(
        has_storage(),
        "Cannot access data pointer of Tensor that doesn't have storage");
    TORCH_CHECK(
        storage_initialized(),
        "The tensor has a non-zero number of elements, but its data is not allocated yet. "
        "Caffe2 uses a lazy allocation, so you will need to call "
        "mutable_data() or raw_mutable_data() to actually allocate memory.");
    // Caller does the type check.
    return storage_.unsafe_data<T>() + storage_offset_;
  }

  /**
   * Return a void* data pointer to the actual data which this tensor refers to.
   *
   * It is invalid to call data() on a dtype-uninitialized tensor, even if the
   * size is 0.
   *
   * WARNING: The data pointed to by this tensor may not contiguous; do NOT
   * assume that itemsize() * numel() is sufficient to compute the bytes that
   * can be validly read from this tensor.
   */
  inline void* data() const {
    TORCH_CHECK(
        has_storage(),
        "Cannot access data pointer of Tensor that doesn't have storage");
    TORCH_CHECK(
        dtype_initialized(),
        "Cannot access data pointer of Tensor that doesn't have initialized dtype "
        "(e.g., caffe2::Tensor x(CPU), prior to calling mutable_data<T>() on x)");
    // Computing an offset into an empty tensor would be UB, since an empty
    // tensor's storage will be nullptr, and adding a nonzero offset to nullptr
    // is UB.  So we skip the offset computation in this case.
    if (is_empty()) {
      return nullptr;
    }
    return static_cast<void*>(
        static_cast<char*>(storage_.data()) +
        data_type_.itemsize() * storage_offset_);
  }

  /**
   * Like data<T>(), but performs no checks.  You are responsible for ensuring
   * that all invariants required by data() are upheld here.
   */
  template <typename T>
  inline T* unsafe_data() const {
    return storage_.unsafe_data<T>() + storage_offset_;
  }

  /**
   * Returns the TypeMeta of a tensor, which describes what data type
   * it is (e.g., int, float, ...)
   */
  const caffe2::TypeMeta dtype() const {
    return data_type_;
  }

  /**
   * Return the size of a single element of this tensor in bytes.
   */
  size_t itemsize() const {
    TORCH_CHECK(
        dtype_initialized(),
        "Cannot report itemsize of Tensor that doesn't have initialized dtype "
        "(e.g., caffe2::Tensor x(CPU), prior to calling mutable_data<T>() on x)");
    return data_type_.itemsize();
  }

  /**
   * Return the offset in number of elements into the storage that this
   * tensor points to.  Most tensors have storage_offset() == 0, but,
   * for example, an index into a tensor will have a non-zero storage_offset().
   *
   * WARNING: This is NOT computed in bytes.
   */
  TENSORIMPL_MAYBE_VIRTUAL int64_t storage_offset() const {
    return storage_offset_;
  }

 protected:
  /**
   * Returns the human-readable name of the actual type of this object (e.g.,
   * TensorImpl, BatchedTensorImpl, etc.). Used for error messages.
   */
  virtual const char* tensorimpl_type_name() const {
    return "TensorImpl";
  }

 private:
  [[noreturn]] void throw_storage_access_error() const;

 public:
  /**
   * True if a tensor has no elements (e.g., numel() == 0).
   */
  inline bool is_empty() const {
    return numel() == 0;
  }

  /**
   * Change the size at some dimension.  This DOES NOT update strides;
   * thus, most changes to size will not preserve contiguity.  You probably
   * also want to call set_stride() when you call this.
   *
   * TODO: This should be jettisoned in favor of `set_sizes_and_strides`,
   * which is harder to misuse.
   */
  virtual void set_size(int64_t dim, int64_t new_size) {
    TORCH_CHECK(
        allow_tensor_metadata_change(),
        "set_size ",
        err_msg_tensor_metadata_change_not_allowed);
    TORCH_CHECK(
        !has_symbolic_sizes_strides_,
        "set_size() called on tensor with symbolic shape")
    sizes_and_strides_.size_at(dim) = new_size;
    refresh_numel();
    refresh_contiguous();
  }

  /**
   * Change the stride at some dimension.
   *
   * TODO: This should be jettisoned in favor of `set_sizes_and_strides`,
   * which is harder to misuse.
   */
  virtual void set_stride(int64_t dim, int64_t new_stride) {
    TORCH_CHECK(
        allow_tensor_metadata_change(),
        "set_stride ",
        err_msg_tensor_metadata_change_not_allowed);
    TORCH_CHECK(
        !has_symbolic_sizes_strides_,
        "set_stride() called on tensor with symbolic shape")
    sizes_and_strides_.stride_at_unchecked(dim) = new_stride;
    refresh_contiguous();
  }

  /**
   * Set the offset into the storage of this tensor.
   *
   * WARNING: This does NOT check if the tensor is in bounds for the new
   * location at the storage; the caller is responsible for checking this
   * (and resizing if necessary.)
   */
  virtual void set_storage_offset(int64_t storage_offset) {
    TORCH_CHECK(
        allow_tensor_metadata_change(),
        "set_storage_offset ",
        err_msg_tensor_metadata_change_not_allowed);
    storage_offset_ = storage_offset;
  }

  /**
   * Like set_sizes_and_strides but assumes contiguous strides.
   *
   * WARNING: This function does not check if the requested
   * sizes/strides are in bounds for the storage that is allocated;
   * this is the responsibility of the caller
   */
  void set_sizes_contiguous(IntArrayRef new_size) {
    TORCH_CHECK(
        allow_tensor_metadata_change(),
        "set_sizes_contiguous ",
        err_msg_tensor_metadata_change_not_allowed);
    if (C10_UNLIKELY(
            sizes_strides_policy_ >=
            static_cast<uint8_t>(SizesStridesPolicy::CustomStrides))) {
      TORCH_CHECK(false, "todo, I guess we want to throw here");
    }

    TORCH_CHECK(
        !has_symbolic_sizes_strides_,
        "set_sizes_contiguous() called on tensor with symbolic shape")
    sizes_and_strides_.set_sizes(SymIntArrayRef::fromIntArrayRef(new_size));

    refresh_numel();
    empty_tensor_restride(MemoryFormat::Contiguous);
  }

  /**
   * Set the sizes and strides of a tensor.
   *
   * WARNING: This function does not check if the requested
   * sizes/strides are in bounds for the storage that is allocated;
   * this is the responsibility of the caller
   */
  void set_sizes_and_strides(IntArrayRef new_size, IntArrayRef new_stride) {
    TORCH_CHECK(
        allow_tensor_metadata_change(),
        "set_sizes_and_strides ",
        err_msg_tensor_metadata_change_not_allowed);
    TORCH_CHECK(
        !has_symbolic_sizes_strides_,
        "set_sizes_and_strides() called on tensor with symbolic shape")
    TORCH_CHECK(
        new_size.size() == new_stride.size(),
        "dimensionality of sizes (",
        new_size.size(),
        ") must match dimensionality of strides (",
        new_stride.size(),
        ")");
    const auto new_dim = new_size.size();

    sizes_and_strides_.set_sizes(SymIntArrayRef::fromIntArrayRef(new_size));

    if (new_dim > 0) {
      for (size_t dim = new_dim - 1;; dim--) {
        if (new_stride[dim] >= 0) {
          sizes_and_strides_.stride_at_unchecked(dim) = new_stride[dim];
        } else {
          // XXX: This behavior is surprising and may need to be removed to
          // support negative strides. Some pytorch functions rely on it:
          // for example, torch.cat (run TestTorch.test_cat_empty).
          if (dim == new_dim - 1) {
            sizes_and_strides_.stride_at_unchecked(dim) = 1;
          } else {
            // Keep stride monotonically increasing to match NumPy.
            sizes_and_strides_.stride_at_unchecked(dim) =
                std::max<int64_t>(
                    sizes_and_strides_.size_at_unchecked(dim + 1)
                        .as_int_unchecked(),
                    1) *
                sizes_and_strides_.stride_at_unchecked(dim + 1)
                    .as_int_unchecked();
          }
        }
        if (dim == 0)
          break;
      }
    }

    refresh_numel();
    refresh_contiguous();
  }

  /**
   * Set whether a tensor allows changes to its metadata (e.g. sizes / strides /
   * storage / storage_offset). See NOTE [ Metadata Change for a Detached Tensor
   * ] for details.
   */
  void set_allow_tensor_metadata_change(bool value) {
    allow_tensor_metadata_change_ = value;
  }

  /**
   * True if a tensor allows changes to its metadata (e.g. sizes / strides /
   * storage / storage_offset). See NOTE [ Metadata Change for a Detached Tensor
   * ] for details.
   */
  bool allow_tensor_metadata_change() const {
    return allow_tensor_metadata_change_;
  }

  /**
   * Set the pointer to autograd metadata.
   */
  void set_autograd_meta(
      std::unique_ptr<c10::AutogradMetaInterface> autograd_meta);

  /**
   * Return the pointer to autograd metadata.  May return nullptr if the
   * tensor does not track gradients.
   */
  c10::AutogradMetaInterface* autograd_meta() const;

  /**
   * Set the pointer to named tensor metadata.
   */
  void set_named_tensor_meta(
      std::unique_ptr<c10::NamedTensorMetaInterface> named_tensor_meta) {
    TORCH_WARN_ONCE(
        "Named tensors and all their associated APIs are an experimental feature ",
        "and subject to change. Please do not use them for anything important ",
        "until they are released as stable.");
#ifdef DEBUG
    if (named_tensor_meta) {
      TORCH_INTERNAL_ASSERT(named_tensor_meta->slow_dim() == dim());
    }
#endif
    named_tensor_meta_ = std::move(named_tensor_meta);
    if (named_tensor_meta_ == nullptr) {
      key_set_ = key_set_.remove(DispatchKey::Named);
    } else {
      key_set_ = key_set_.add(DispatchKey::Named);
    }
  }

  void set_python_dispatch(bool k) {
    if (k) {
      key_set_ = key_set_.add(c10::python_ks);
    } else {
      key_set_ = key_set_ - c10::python_ks;
    }
  }

  bool is_python_dispatch() const {
    return key_set_.has_all(c10::python_ks);
  }

  /**
   * Return the pointer to named tensor metadata.
   */
  const c10::NamedTensorMetaInterface* named_tensor_meta() const {
    return named_tensor_meta_.get();
  }

  c10::NamedTensorMetaInterface* named_tensor_meta() {
    return named_tensor_meta_.get();
  }

  bool has_named_tensor_meta() const {
    return named_tensor_meta_ != nullptr;
  }

  // NOTE [ TensorImpl Shallow-Copying ]
  //
  // TensorImpl shallow-copying is used when we want to have two Variables share
  // the same tensor metadata (e.g. sizes / strides / storage pointer /
  // storage_offset), but each with a different autograd history. Example call
  // sites:
  //
  // 1. `var_detached = var.detach()` uses `shallow_copy_and_detach()` to create
  // `var_detached` that shares the same tensor metadata with `var`, but with a
  // completely new autograd history.
  // 2. `var.set_data(tensor)` uses `shallow_copy_from()` to copy tensor
  // metadata from `tensor` into `var`, while keeping `var`'s original
  // AutogradMeta.
  //
  // Functions that shallow-copy a TensorImpl (such as
  // `shallow_copy_and_detach()` / `shallow_copy_from()` /
  // `copy_tensor_metadata()`) copy the tensor metadata fields (e.g. sizes /
  // strides / storage pointer / storage_offset) by value. However, the
  // following fields are not copied:
  //
  // 1. the AutogradMeta pointer, because it is unique for each Variable.
  // 2. the version counter, because the destination TensorImpl's version
  // counter is either set to the passed-in `version_counter` (in
  // `shallow_copy_and_detach()` and `copy_tensor_metadata()`), or it is kept
  // intact (in `shallow_copy_from()`). See NOTE [ Version Counter Sharing ] for
  // details.
  //
  // In `shallow_copy_and_detach()` and `copy_tensor_metadata()`, the passed-in
  // `allow_tensor_metadata_change` determines whether the TensorImpl
  // shallow-copy allows changes to its metadata (e.g. sizes / strides / storage
  // / storage_offset). See NOTE [ Metadata Change for a Detached Tensor ] for
  // details.
  //
  // In `shallow_copy_from()`, we don't check the destination TensorImpl's
  // `allow_tensor_metadata_change_`, because `shallow_copy_from()` is used for
  // implementing functions such as `var.set_data(tensor)`, which changes
  // `var`'s tensor metadata and expects its `allow_tensor_metadata_change_` to
  // be ignored.

  /**
   * One TensorImpl can be copied to another TensorImpl if they have the same
   * DispatchKeySet. The only two special cases (for legacy reason) are:
   * CPU is compatible with CUDA and SparseCPU is
   * compatible with SparseCUDA.
   */
  inline bool has_compatible_shallow_copy_type(DispatchKeySet from) {
    auto is_dense = [](DispatchKeySet ts) {
      constexpr auto dense_backends = DispatchKeySet(
          {BackendComponent::CPUBit,
           BackendComponent::CUDABit,
           BackendComponent::MPSBit,
           BackendComponent::HIPBit,
           BackendComponent::XPUBit});
      constexpr auto dense_k = DispatchKeySet(DispatchKey::Dense);
      return ts.has_any(dense_k) && ts.has_any(dense_backends);
    };
    auto is_sparse = [](DispatchKeySet ts) {
      constexpr auto sparse_backends = DispatchKeySet(
          {BackendComponent::CPUBit,
           BackendComponent::CUDABit,
           BackendComponent::HIPBit,
           BackendComponent::XPUBit});
      constexpr auto sparse_k = DispatchKeySet(DispatchKey::Sparse);
      return ts.has_any(sparse_k) && ts.has_any(sparse_backends);
    };
    return (key_set_ == from) || (is_dense(key_set_) && is_dense(from)) ||
        (is_sparse(key_set_) && is_sparse(from));
  }

 private:
  template <typename VariableVersion>
  c10::intrusive_ptr<TensorImpl> shallow_copy_and_detach_core(
      VariableVersion&& version_counter,
      bool allow_tensor_metadata_change) const;

 public:
  /**
   * Return a TensorImpl that is a shallow-copy of this TensorImpl.
   *
   * For usage of `version_counter` and `allow_tensor_metadata_change`,
   * see NOTE [ TensorImpl Shallow-Copying ].
   */
  virtual c10::intrusive_ptr<TensorImpl> shallow_copy_and_detach(
      const c10::VariableVersion& version_counter,
      bool allow_tensor_metadata_change) const;

  /**
   * Return a TensorImpl that is a shallow-copy of this TensorImpl.
   *
   * For usage of `version_counter` and `allow_tensor_metadata_change`,
   * see NOTE [ TensorImpl Shallow-Copying ].
   */
  virtual c10::intrusive_ptr<TensorImpl> shallow_copy_and_detach(
      c10::VariableVersion&& version_counter,
      bool allow_tensor_metadata_change) const;

  /**
   * Shallow-copies data from another TensorImpl into this TensorImpl.
   *
   * For why this function doesn't check this TensorImpl's
   * `allow_tensor_metadata_change_`, see NOTE [ TensorImpl Shallow-Copying ].
   */
  virtual void shallow_copy_from(const c10::intrusive_ptr<TensorImpl>& impl) {
    copy_tensor_metadata(
        /*src_impl=*/impl.get(),
        /*dest_impl=*/this,
        /*version_counter=*/version_counter(),
        /*allow_tensor_metadata_change=*/allow_tensor_metadata_change());
    refresh_numel();
    refresh_contiguous();
  }

  // Inference tensor doesn't have version counter,
  // set_version_counter is no-op for them.
  void set_version_counter(const c10::VariableVersion& version_counter) {
    TORCH_CHECK(
        !(is_inference() && version_counter.enabled()),
        "Cannot set version_counter for inference tensor");
    version_counter_ = version_counter;
  }

  void set_version_counter(c10::VariableVersion&& version_counter) {
    TORCH_CHECK(
        !(is_inference() && version_counter.enabled()),
        "Cannot set version_counter for inference tensor");
    version_counter_ = std::move(version_counter);
  }

  const c10::VariableVersion& version_counter() const noexcept {
    return version_counter_;
  }

  void bump_version() {
    version_counter_.bump();
  }

  // Associate the TensorImpl with the specified PyObject, and, if necessary,
  // also tag the interpreter.
  //
  // NB: This lives in a header so that we can inline away the switch on status
  //
  // NB: THIS FUNCTION CAN RAISE AN EXCEPTION.  Make sure to clean up after
  // PyObject if necessary!
  void init_pyobj(
      impl::PyInterpreter* self_interpreter,
      PyObject* pyobj,
      c10::impl::PyInterpreterStatus status) {
    impl::PyInterpreter* expected = nullptr;
    switch (status) {
      case impl::PyInterpreterStatus::DEFINITELY_UNINITIALIZED:
        // caller guarantees there is no multithreaded access; if there is
        // no data race OK to do a relaxed store
        pyobj_interpreter_.store(self_interpreter, std::memory_order_relaxed);
        break;
      case impl::PyInterpreterStatus::TAGGED_BY_US:
        // no tagging is necessary, the tag is already correct
        break;
      case impl::PyInterpreterStatus::MAYBE_UNINITIALIZED:
        // attempt to claim this TensorImpl with the specified interpreter
        // tag
        if (pyobj_interpreter_.compare_exchange_strong(
                expected, self_interpreter, std::memory_order_acq_rel)) {
          break;
        }
        // test if, actually, it was already tagged by us!  this situation can't
        // be caused by a race, but it could be caused by a situation
        // where someone conservatively tagged the tensor as MAYBE_UNINITIALIZED
        // (because they didn't pre-check the tag) when actually it was
        // owned by the interpreter
        if (expected == self_interpreter) {
          break;
        }
        // fallthrough, we lost the race.  We are guaranteed not to lose the
        // race with ourself, as calls to init_pyobj with the same interpreter
        // ID must be sequentialized by the GIL
        C10_FALLTHROUGH;
      case impl::PyInterpreterStatus::TAGGED_BY_OTHER:
        TORCH_CHECK(
            false,
            "cannot allocate PyObject for Tensor on interpreter ",
            self_interpreter,
            " that has already been used by another torch deploy interpreter ",
            pyobj_interpreter_.load());
    }

    // we are the ONLY thread that can have gotten to this point.  It is not
    // possible to conflict with another zero interpreter as access is protected
    // by GIL
    // NB: owns_pyobj tag is initially false
    pyobj_ = pyobj;
  }

  // Query the PyObject interpreter.  This may return null if there is no
  // interpreter.  This is racy!
  impl::PyInterpreter* pyobj_interpreter() {
    return pyobj_interpreter_.load(std::memory_order_acquire);
  }

  PyObject* _unchecked_untagged_pyobj() const {
    return reinterpret_cast<PyObject*>(
        reinterpret_cast<uintptr_t>(pyobj_) & ~0x1ULL);
  }

  // Test the interpreter tag.  If tagged for the current interpreter, return
  // a non-nullopt (but possibly null) PyObject.  If (possibly) untagged,
  // returns a nullopt.  If it is definitely invalid, raises an error.
  //
  // NB: this lives in header so that we can avoid actually creating the
  // c10::optional
  c10::optional<PyObject*> check_pyobj(impl::PyInterpreter* self_interpreter) {
    // Note [Memory ordering on Python interpreter tag]
    impl::PyInterpreter* interpreter =
        pyobj_interpreter_.load(std::memory_order_acquire);
    if (interpreter == nullptr) {
      // NB: This never returns DEFINITELY_UNINITIALIZED because there is
      // always the possibility that another thread races to initialize
      // after we query here.  The only time when we can conclude a tensor
      // is definitely uninitialized is when we have just allocated it and
      // it cannot have escaped to other threads yet
      return c10::nullopt;
    } else if (interpreter == self_interpreter) {
      // NB: pyobj_ could still be null!
      return c10::make_optional(_unchecked_untagged_pyobj());
    } else {
      TORCH_CHECK(
          false,
          "cannot access PyObject for Tensor on interpreter ",
          self_interpreter->name(),
          " that has already been used by another torch deploy interpreter ",
          pyobj_interpreter_.load()->name());
    }
  }

  // Clear the PyObject field for an interpreter, in situations where we
  // statically know the tensor is tagged with our interpreter.
  void unchecked_clear_pyobj(impl::PyInterpreter* interpreter) {
    TORCH_INTERNAL_ASSERT_DEBUG_ONLY(interpreter == pyobj_interpreter_.load());
    pyobj_ = nullptr;
  }

 private:
  // See NOTE [c10::optional operator usage in CUDA]
  // We probably don't want to expose this publicly until
  // the note is addressed.
  c10::optional<c10::Device> device_opt() const {
    return device_opt_;
  }

  impl::PyInterpreter* load_pyobj_interpreter() const;

 public:
  /**
   * The device type of a Tensor, e.g., DeviceType::CPU or DeviceType::CUDA.
   */
  DeviceType device_type() const {
    // TODO: A useful internal assert would be to show that device_opt_ is null
    // only if you are an undefined tensor
    TORCH_CHECK(
        device_opt_.has_value(),
        "device_type cannot be run on undefined Tensor");
    // See NOTE [c10::optional operator usage in CUDA]
    return (*device_opt_).type();
  }

  /**
   * @brief Extends the outer-most dimension of this tensor by num elements,
   * preserving the existing data.
   *
   * The underlying data may be reallocated in order to accommodate the new
   * elements, in which case this tensors' capacity is grown at a factor of
   * growthPct. This ensures that Extend runs on an amortized O(1) time
   * complexity.
   *
   * This op is auto-asynchronous if the underlying device (CUDA) supports it.
   */
  void Extend(int64_t num, float growthPct);

  /**
   * @brief Reserve space for the underlying tensor.
   *
   * This must be called after Resize(), since we only specify the first
   * dimension This does not copy over the old data to the newly allocated space
   */
  void ReserveSpace(int64_t outer_dim);

  /**
   * @brief Resizes a tensor.
   *
   * Resize takes in a vector of ints specifying the dimensions of the tensor.
   * You can pass in an empty vector to specify that it is a scalar (i.e.
   * containing one single item).
   *
   * The underlying storage may be deleted after calling Resize: if the new
   * shape leads to a different number of items in the tensor, the old memory
   * is deleted and new memory will be allocated next time you call
   * mutable_data(). However, if the shape is different but the total number of
   * items is the same, the underlying storage is kept.
   *
   * This method respects caffe2_keep_on_shrink.  Consult the internal logic
   * of this method to see exactly under what circumstances this flag matters.
   */
  template <typename... Ts>
  void Resize(Ts... dim_source) {
    bool size_changed = SetDims(dim_source...);
    if (size_changed) {
      HandleResize();
    }
  }

  template <typename T>
  void Resize(const std::vector<T>& dim_source) {
    Resize(ArrayRef<T>(dim_source));
  }

  /**
   * Resizes the tensor without touching underlying storage.
   * This requires the total size of the tensor to remains constant.
   */
  void Reshape(const std::vector<int64_t>& dims);

  /**
   * Release whatever memory the tensor was holding but keep size and type
   * information. Subsequent call to mutable_data will trigger new memory
   * allocation.
   */
  void FreeMemory();

  /**
   * @brief Shares the data with another tensor.
   *
   * To share data between two tensors, the sizes of the two tensors must be
   * equal already. The reason we do not implicitly do a Resize to make the two
   * tensors have the same shape is that we want to allow tensors of different
   * shapes but the same number of items to still be able to share data. This
   * allows one to e.g. have a n-dimensional Tensor and a flattened version
   * sharing the same underlying storage.
   *
   * The source tensor should already have its data allocated.
   */
  // To be deprecated
  void ShareData(const TensorImpl& src);

  void ShareExternalPointer(
      DataPtr&& data_ptr,
      const caffe2::TypeMeta data_type,
      size_t size_bytes);

  /**
   * Returns a mutable raw pointer of the underlying storage. Since we will need
   * to know the type of the data for allocation, a TypeMeta object is passed in
   * to specify the necessary information. This is conceptually equivalent of
   * calling mutable_data<T>() where the TypeMeta parameter meta is derived from
   * the type T. This function differs from mutable_data<T>() in the sense that
   * the type T can be specified during runtime via the TypeMeta object.
   *
   * If the existing data does not match the desired type, it will be deleted
   * and a new storage will be created.
   */
  inline void* raw_mutable_data(const caffe2::TypeMeta meta) {
    // For 0-size tensors it's fine to return any pointer (including nullptr)
    if (data_type_ == meta && storage_initialized()) {
      return static_cast<void*>(
          static_cast<char*>(storage_.data()) +
          storage_offset_ * meta.itemsize());
    } else {
      bool had_special_dtor = data_type_.placementDelete() != nullptr;
      storage_offset_ = 0;
      data_type_ = meta;
      // NB: device is not changed

      // We can reuse the existing buffer if the current data does not have
      // a special destructor and the new data doesn't have a special
      // constructor.
      if (numel_ == 0 ||
          (meta.placementNew() == nullptr && !had_special_dtor &&
           (storage_.nbytes() >= (numel_ * data_type_.itemsize())))) {
        TORCH_INTERNAL_ASSERT(
            storage_offset_ == 0); // because we just reallocated
        return storage_.data();
      }
      const Allocator* allocator = storage_.allocator();
      // Storage might have nullptr allocator in rare cases, for example, if
      // an external memory segment has been wrapped with Tensor and we don't
      // know how to reallocate it. However, in order to preserve legacy C2
      // behavior, we allow reallocating the memory using default allocator.
      if (allocator == nullptr) {
        allocator = GetAllocator(storage_.device_type());
      }
      if (meta.placementNew()) {
        // For types that need placement new, we will call it, as well as
        // making sure that when the data is freed, it calls the right
        // destruction procedure.
        auto size = numel_;
        auto dtor = data_type_.placementDelete();
        auto data_ptr = allocator->allocate(numel_ * data_type_.itemsize());
        storage_.set_data_ptr_noswap(PlacementDeleteContext::makeDataPtr(
            std::move(data_ptr), dtor, size, storage_.device()));
        data_type_.placementNew()(storage_.data(), numel_);
      } else {
        // For fundamental type, new and delete is easier.
        storage_.set_data_ptr_noswap(
            allocator->allocate(numel_ * data_type_.itemsize()));
      }
      storage_.set_nbytes(numel_ * data_type_.itemsize());
      TORCH_INTERNAL_ASSERT(
          storage_offset_ == 0); // because we just reallocated
      device_opt_ = storage_.device();
      return storage_.data();
    }
  }

  /**
   * Returns a typed pointer of the underlying storage.
   *
   * For fundamental types, we reuse possible existing storage if there
   * is sufficient capacity.
   */
  template <typename T>
  inline T* mutable_data() {
    if (storage_initialized() && data_type_.Match<T>()) {
      return static_cast<T*>(storage_.data()) + storage_offset_;
    }
    // Check it here statically - otherwise TypeMeta would throw the runtime
    // error in attempt to invoke TypeMeta::ctor()
    static_assert(
        std::is_default_constructible<T>::value,
        "Tensor can't hold non-default-constructable types");
    return static_cast<T*>(raw_mutable_data(caffe2::TypeMeta::Make<T>()));
  }

  /**
   * True if a tensor is storage initialized.  A tensor may become
   * storage UNINITIALIZED after a Resize() or FreeMemory()
   */
  bool storage_initialized() const {
    TORCH_CHECK(
        has_storage(),
        "cannot call storage_initialized on tensor that does not have storage");
    return storage_.data() || numel_ == 0;
  }

  /**
   * True if a tensor is dtype initialized.  A tensor allocated with
   * Caffe2-style constructors is dtype uninitialized until the
   * first time mutable_data<T>() is called.
   */
  bool dtype_initialized() const noexcept {
    return data_type_ != caffe2::TypeMeta();
  }

  void set_storage_keep_dtype(at::Storage storage) {
    TORCH_CHECK(
        allow_tensor_metadata_change(),
        "set_storage ",
        err_msg_tensor_metadata_change_not_allowed);
    storage_ = std::move(storage);
    device_opt_ = storage_.device();
  }

  void set_storage_and_dtype(
      at::Storage storage,
      const caffe2::TypeMeta data_type) {
    set_storage_keep_dtype(storage);
    data_type_ = data_type;
  }

  /**
   * Set the strides of the tensor to match memory_format
   *
   * WARNING: This function doesn't rearrange data and assumes tensor is a
   * memory contiguous
   */
  void empty_tensor_restride(MemoryFormat memory_format) {
    TORCH_CHECK(
        !has_symbolic_sizes_strides_,
        "empty_tensor_restride() called on tensor with symbolic shape")
#ifdef DEBUG
    TORCH_INTERNAL_ASSERT(
        compute_numel() == numel_,
        "If you are seeing this error, that means empty_tensor_restride was "
        "called before setting correct numel");
#endif
    switch (memory_format) {
      case MemoryFormat::Contiguous: {
        // dim_ is a virtual call, don't repeat it
        const auto dim_ = dim();
        sizes_and_strides_.resize(dim_);
        if (dim_ > 0) {
          const auto last_idx = dim_ - 1;
          sizes_and_strides_.stride_at_unchecked(last_idx) = 1;
          for (auto i = last_idx - 1; i >= 0; --i) {
            sizes_and_strides_.stride_at_unchecked(i) =
                sizes_and_strides_.stride_at_unchecked(i + 1)
                    .as_int_unchecked() *
                std::max<int64_t>(
                    sizes_and_strides_.size_at_unchecked(i + 1)
                        .as_int_unchecked(),
                    1);
          }
        }
        break;
      }
      case MemoryFormat::ChannelsLast: {
        TORCH_CHECK(
            dim() == 4, "required rank 4 tensor to use channels_last format");
        set_sizes_and_strides(sizes(), get_channels_last_strides_2d(sizes()));
        break;
      }
      case MemoryFormat::ChannelsLast3d: {
        TORCH_CHECK(
            dim() == 5,
            "required rank 5 tensor to use channels_last_3d format");
        set_sizes_and_strides(sizes(), get_channels_last_strides_3d(sizes()));
        break;
      }
      case MemoryFormat::Preserve:
        TORCH_CHECK(false, "unsupported memory format ", memory_format);
        // Cleaning warning messages, no need to break as TORCH_CHECK(false)
        // terminates flow.
        // break;
      case MemoryFormat::NumOptions:
        TORCH_INTERNAL_ASSERT(false, "invalid memory format ", memory_format);
    }
    // recompute contiguous flag, as currently NHWC/NCHW flags are not mutually
    // exclusive see #24090
    refresh_contiguous();
  }

  bool is_strides_like_channels_last() const {
    return is_channels_last_;
  }

  bool is_strides_like_channels_last_3d() const {
    return is_channels_last_3d_;
  }

  bool is_non_overlapping_and_dense() const {
    return is_non_overlapping_and_dense_;
  }

 private:
  void HandleResize();

  // The Caffe2 Resize() method supports being called both as Resize({2,2}) as
  // well as variadic with Resize(2, 2).  These overloads provide all of the
  // supported calling configurations, while being overloads (and not templates)
  // so that implicit conversions still work.
  //
  // SetDims on ArrayRef is internally implemented as a template, so we can
  // handle both ArrayRefs of different types (there are some uses of
  // Resize in Caffe2 which pass in int, not int64_t.)

  template <
      typename T,
      typename = typename std::enable_if<std::is_integral<T>::value>::type>
  bool SetDimsTemplate(ArrayRef<T> src) {
    TORCH_CHECK(
        !has_symbolic_sizes_strides_,
        "SetDims() called on tensor with symbolic shape")

    auto old_numel = numel_;
    sizes_and_strides_.resize(src.size());
    int64_t new_numel = 1;
    for (const auto i : c10::irange(src.size())) {
      new_numel *= src[i];
      sizes_and_strides_.size_at_unchecked(i) = src[i];
    }
    numel_ = new_numel;
    empty_tensor_restride(MemoryFormat::Contiguous);
    return numel_ != old_numel;
  }

  bool SetDims(ArrayRef<int64_t> s) {
    return SetDimsTemplate(s);
  }

  bool SetDims(ArrayRef<int> s) {
    return SetDimsTemplate(s);
  }

  bool SetDims(ArrayRef<size_t> s) {
    return SetDimsTemplate(s);
  }

  bool SetDims() {
    return SetDims(IntArrayRef{});
  }

  bool SetDims(const int64_t d0) {
    return SetDims(IntArrayRef{d0});
  }

  bool SetDims(const int64_t d0, const int64_t d1) {
    return SetDims(IntArrayRef{d0, d1});
  }

  bool SetDims(const int64_t d0, const int64_t d1, const int64_t d2) {
    return SetDims(IntArrayRef{d0, d1, d2});
  }

  bool SetDims(
      const int64_t d0,
      const int64_t d1,
      const int64_t d2,
      const int64_t d3) {
    return SetDims(IntArrayRef{d0, d1, d2, d3});
  }

  /**
   * Compute the number of elements based on the sizes of a tensor.
   */
  int64_t compute_numel() const {
#if C10_HAS_BUILTIN_OVERFLOW() && !defined(C10_MOBILE)
    // Use overflow checks if supported by the compiler
    return safe_compute_numel();
#else
    return c10::multiply_integers(sizes());
#endif
  }

  /**
   * Compute the number of elements based on the sizes of a
   * tensor. Catches integer overflow that may occur when a tensor
   * using a sparse layout has multiple dimensions with large sizes.
   */
  int64_t safe_compute_numel() const {
    uint64_t n = 1;
    bool overflows = c10::safe_multiplies_u64(sizes(), &n);
    constexpr auto numel_max = std::min(
        static_cast<uint64_t>(std::numeric_limits<int64_t>::max()),
        static_cast<uint64_t>(std::numeric_limits<size_t>::max()));

    overflows |= (n > numel_max);
    TORCH_CHECK(!overflows, "numel: integer multiplication overflow");
    return static_cast<int64_t>(n);
  }

  /**
   * Compute whether or not a tensor is contiguous based on the sizes and
   * strides of a tensor.
   */
  bool compute_contiguous() const;

  bool compute_channels_last_contiguous_2d() const;

  bool compute_channels_last_contiguous_3d() const;

  bool compute_strides_like_channels_last_2d() const;

  bool compute_strides_like_channels_last_3d() const;

  bool compute_non_overlapping_and_dense() const;

 protected:
  /**
   * Recompute the cached numel of a tensor.  Call this if you modify
   * sizes.
   *
   * For tensors with sparse layouts, use safe_refresh_numel() instead
   * because it will catch integer overflow that may occur for tensors
   * with sparse layouts and large dimensions.
   */
  void refresh_numel() {
    numel_ = compute_numel();
  }

  /**
   * Recompute the cached numel of a tensor.  Call this if you modify
   * sizes. Use only for tensors with sparse layouts because only
   * sparse tensor are likely to have sizes that may lead to integer
   * overflow when computing numel.
   */
  void safe_refresh_numel() {
    numel_ = safe_compute_numel();
  }

  /**
   * Recompute the cached contiguity of a tensor.  Call this if you modify sizes
   * or strides.
   */
  void refresh_contiguous() {
    TORCH_CHECK(
        !has_symbolic_sizes_strides_,
        "refresh_contiguous() called on tensor with symbolic shape")

    is_contiguous_ = compute_contiguous();
    // Note:
    // Dim 0, 1, 2 will never be a channels last 2d/3d format
    // Dim 3+ is possibly be a channels last 2d format (Dim 4 only at this
    // point) Dim 4+ is possibly be a channels last 3d format (Dim 5 only at
    // this point)
    switch (dim()) {
      case 4:
        is_channels_last_contiguous_ = compute_channels_last_contiguous_2d();
        is_channels_last_3d_contiguous_ = false;
        is_channels_last_ = compute_strides_like_channels_last_2d();
        is_channels_last_3d_ = false;
        is_non_overlapping_and_dense_ = is_contiguous_ ||
            is_channels_last_contiguous_ || compute_non_overlapping_and_dense();
        break;
      case 5:
        is_channels_last_contiguous_ = compute_channels_last_contiguous_2d();
        is_channels_last_3d_contiguous_ = !is_channels_last_contiguous_ &&
            compute_channels_last_contiguous_3d();
        is_channels_last_ = !is_channels_last_3d_contiguous_ &&
            compute_strides_like_channels_last_2d();
        is_channels_last_3d_ =
            !is_channels_last_ && compute_strides_like_channels_last_3d();
        is_non_overlapping_and_dense_ = is_contiguous_ ||
            is_channels_last_contiguous_ || is_channels_last_3d_contiguous_ ||
            compute_non_overlapping_and_dense();
        break;
      default:
        is_channels_last_contiguous_ = false;
        is_channels_last_3d_contiguous_ = false;
        // is_channels_last_ and is_channels_last_3d_ are suggested
        // memory_format. Being channels_last_contiguous doesn't necessarily
        // mean the tensor is strided like channels_last: for strides on channel
        // dimension could suggest desired memory_layout, but it doesn't affect
        // memory storage
        is_channels_last_ = false;
        is_channels_last_3d_ = false;
        is_non_overlapping_and_dense_ =
            is_contiguous_ || compute_non_overlapping_and_dense();
    }
  }

  /**
   * Copy the tensor metadata fields (e.g. sizes / strides / storage pointer /
   * storage_offset) from one TensorImpl to another TensorImpl.
   *
   * For usage of `version_counter` and `allow_tensor_metadata_change`, see NOTE
   * [ TensorImpl Shallow-Copying ].
   */
  static void copy_tensor_metadata(
      const TensorImpl* src_impl,
      TensorImpl* dest_impl,
      const c10::VariableVersion& version_counter,
      bool allow_tensor_metadata_change);

  /**
   * Copy the tensor metadata fields (e.g. sizes / strides / storage pointer /
   * storage_offset) from one TensorImpl to another TensorImpl.
   *
   * For usage of `version_counter` and `allow_tensor_metadata_change`, see NOTE
   * [ TensorImpl Shallow-Copying ].
   */
  static void copy_tensor_metadata(
      const TensorImpl* src_impl,
      TensorImpl* dest_impl,
      c10::VariableVersion&& version_counter,
      bool allow_tensor_metadata_change);

 private:
  static void copy_tensor_metadata_except_version_counter(
      const TensorImpl* src_impl,
      TensorImpl* dest_impl,
      bool allow_tensor_metadata_change);

 protected:
  // Error message to show when the user tries to change tensor metadata on
  // Tensor created from .data or .detach().
  //
  // See NOTE [ Metadata Change for a Detached Tensor ] for details.
  static const char* const err_msg_tensor_metadata_change_not_allowed;

  static void copy_generic_tensor_metadata(
      const TensorImpl* src_impl,
      TensorImpl* dest_impl);

 public:
  void set_storage_access_should_throw() {
    storage_access_should_throw_ = true;
  }

  bool owns_pyobj() {
    return reinterpret_cast<uintptr_t>(pyobj_) & 1;
  }

  void set_owns_pyobj(bool b) {
    pyobj_ = reinterpret_cast<PyObject*>(
        reinterpret_cast<uintptr_t>(_unchecked_untagged_pyobj()) | b);
  }

 public:
  enum class SizesStridesPolicy : uint8_t {
    // Default behavior, e.g., dense tensor.
    //
    // Can override: nothing
    Default = 0,
    // Customizable strides behavior, e.g., sparse tensor,
    // mkldnn tensor.
    //
    // Can override: strides(), is_contiguous()
    CustomStrides = 1,
    // Customizable sizes behavior, e.g., nested tensor
    //
    // Can override: strides(), is_contiguous(), sizes(), dim(), numel()
    CustomSizes = 2,
  };

  void set_sizes_strides_policy(SizesStridesPolicy policy) {
    sizes_strides_policy_ = static_cast<uint8_t>(policy);
  }

  void set_custom_device(bool custom_device) {
    custom_device_ = custom_device;
  }

  Storage storage_;

 private:
  // This pointer points to an AutogradMeta struct that stores autograd-specific
  // fields (such as grad_ / grad_fn_ / grad_accumulator_). This pointer always
  // has unique ownership (meaning only one TensorImpl can own it at a time).
  //
  // autograd_meta_ can be nullptr, as an optimization.  When this occurs, it is
  // equivalent to having an autograd_meta_ pointing to a default constructed
  // AutogradMeta; intuitively, tensors which don't require grad will have this
  // field set to null.
  //
  // This means accessors on autograd_meta_ have to be careful to test if they
  // got a nullptr, and handle default behavior appropriately in that case.
  //
  // Note that we don't enforce the invariant that if the AutogradMeta is
  // default constructed, it is nullptr (to do this, we'd have to continuously
  // check if an AutogradMeta became, by mutation, equal to the default
  // constructed form.  (This might be useful, but it seems rare enough that
  // a requires_grad=True variable will turn back into the requires_grad=False
  // version.)  So there are three representable states:
  //
  //    1. autograd_meta_ == nullptr
  //    2. autograd_meta_ is default constructed (semantically, same as (1))
  //    3. autograd_meta_ has nontrivial information content
  //
  std::unique_ptr<c10::AutogradMetaInterface> autograd_meta_ = nullptr;

 protected:
  std::unique_ptr<c10::NamedTensorMetaInterface> named_tensor_meta_ = nullptr;

  c10::VariableVersion version_counter_;

  // This field contains the interpreter tag for this object.  See
  // Note [Python interpreter tag] for general context
  //
  // Note [Memory ordering on Python interpreter tag]
  // ~~~~~~~~~~~~~~~~~~~~~~~~~~~~~~~~~~~~~~~~~~~~~~~~
  // What memory_order do we need when accessing this atomic?  We don't
  // need a single total modification order (as provided by
  // memory_order_seq_cst) as pyobj_interpreter_ is monotonic: it can only
  // transition from -1 to some positive integer and never changes afterwards.
  // Because there is only one modification, it trivially already has a total
  // modification order (e.g., we don't need fences or locked instructions on
  // x86)
  //
  // In fact, one could make a reasonable argument that relaxed reads are OK,
  // due to the presence of external locking (GIL) to ensure that interactions
  // with other data structures are still correctly synchronized, so that
  // we fall in the "Single-Location Data Structures" case as described in
  // http://www.open-std.org/jtc1/sc22/wg21/docs/papers/2020/p2055r0.pdf
  // However, on x86, it doesn't matter if I use acquire or relaxed on the load
  // as I get the same assembly in both cases.  So I just use the more
  // conservative acquire (which will impede compiler optimizations but I don't
  // care)
  std::atomic<impl::PyInterpreter*> pyobj_interpreter_;

  // This field contains a reference to a PyObject representing this Tensor.
  // If pyobj is nullptr, when we transfer Tensor to Python, we allocate a new
  // PyObject for it and set this field.  This field does not have to be
  // protected by an atomic as it is only allowed to be accessed when you hold
  // the GIL, or during destruction of the tensor.
  //
  // When a PyObject dies, you are obligated to clear this field
  // (otherwise, you will try to use-after-free the pyobj); this currently
  // occurs in THPVariable_clear in torch/csrc/autograd/python_variable.cpp
  //
  // NB: Ordinarily, this should not be a strong reference, as if the
  // PyObject owns the Tensor, this would create a reference cycle.
  // However, sometimes this ownership flips.  To track who owns
  // who, this has a single pointer tag indicating whether or not the
  // C++ object owns the PyObject (the common case, zero, means PyObject
  // owns the C++ object); see _unchecked_untagged_pyobj for raw access
  // or check_pyobj for checked access.  See references to PyObject
  // resurrection in torch/csrc/autograd/python_variable.cpp
  PyObject* pyobj_;

  c10::impl::SizesAndStrides sizes_and_strides_;

  int64_t storage_offset_ = 0;
  // If sizes and strides are empty, the numel is 1!!  However, most of the
  // time, we will immediately set sizes to {0} and reset numel to 0.
  // (Can't do that in the default initializers, because there's no way to
  // spell "allocate a one-element array" for strides_).
  int64_t numel_ = 1;

  // INVARIANT: When storage is non-null, this type meta must
  // agree with the type meta in storage
  caffe2::TypeMeta data_type_;

  // NOTE [c10::optional operator usage in CUDA]
  // Our optional definition doesn't compile in .cu file if `value()` or
  // `operator->` are used.  Instead, we always use `operator*`.
  // See https://github.com/pytorch/pytorch/issues/18496 for more info.
  // If this is too burdensome to maintain, we can just
  // manually implement this with an additional bool.

  // INVARIANT: When storage is non-null, this Device must
  // agree with the type meta in storage.
  //
  // INVARIANT: device_opt_ is only nullopt for undefined tensors
  // (which do not have a device.)
  c10::optional<c10::Device> device_opt_;

  // default member initializers for bit-fields only available with -std=c++2a
  // or -std=gnu++2a
  inline void init_bitfields() {
    is_contiguous_ = true;
    is_channels_last_ = false;
    is_channels_last_contiguous_ = false;
    is_channels_last_3d_ = false;
    is_channels_last_3d_contiguous_ = false;
    is_non_overlapping_and_dense_ = true;
    is_wrapped_number_ = false;
    allow_tensor_metadata_change_ = true;
    reserved_ = false;
    sizes_strides_policy_ = static_cast<uint8_t>(SizesStridesPolicy::Default);
    custom_device_ = false;
    storage_access_should_throw_ = false;
    has_symbolic_sizes_strides_ = false;
  }

  // Tensor is contiguous
  bool is_contiguous_ : 1;

  // Tensor is a subclass that does not permit storage access.
  bool storage_access_should_throw_ : 1;

  // Tensor is stored in the channels last 2d memory format, when dimensions
  // order is (N)CHW and C-strides < W-strides < H-strides (< N-strides)
  // (If size of any dimension is equal to 1, this dimension strides value
  // is not taken into account).
  bool is_channels_last_ : 1;

  // Channels last contiguous tensor is channel last tensor which occupies
  // contiguous memory block.
  bool is_channels_last_contiguous_ : 1;

  // Tensor is stored in the channels last 3d memory format, when dimensions
  // order is (N)CDHW and C-strides < W-strides < H-strides < D - strides (<
  // N-strides) (If size of any dimension is equal to 1, this dimension strides
  // value is not taken into account).
  bool is_channels_last_3d_ : 1;

  // Channels last 3d contiguous tensor is channel last 3d tensor which occupies
  // contiguous memory block.
  bool is_channels_last_3d_contiguous_ : 1;

  // Dense tensor is the tensor that store values in a contiguous block of
  // memory. Non-overlapping tensor is the tensor in which elements occupy
  // individual non-repetitive memory.
  bool is_non_overlapping_and_dense_ : 1;

  bool is_wrapped_number_ : 1;

  // NOTE [ Metadata Change for a Detached Tensor ]
  //
  // Normally, a user is allowed to change the tensor metadata
  // (e.g. sizes / strides / storage / storage_offset) of a tensor.
  // However, if the tensor is created by `t1_detached = t1.data` in Python
  // or `t1_detached = t1.detach()` in Python/C++, those changes to the
  // tensor metadata of `t1_detached` will not be propagated back to the
  // original tensor `t1`. In order to make such changes explicitly illegal,
  // we created the `allow_tensor_metadata_change_` flag, to prevent users
  // from changing metadata of the detached tensor and expecting the original
  // tensor to also be updated.
  //
  // NOTE: For a full list of tensor metadata fields, please see
  // `copy_tensor_metadata()` in TensorImpl and its subclasses to find
  // which fields are copied by value.
  bool allow_tensor_metadata_change_ : 1;

  // we decide to keep reserved_ and it will
  // live in Tensor after the split
  // The logic is that if Extend() or ReserveSpace() were ever called,
  // then subsequent Resize()s will not free up Storage.
  bool reserved_ : 1;

  // Call _custom() virtual methods for
  // strides()/is_contiguous()/sizes()/dim()/numel()
  uint8_t sizes_strides_policy_ : 2;

<<<<<<< HEAD
  // Call _custom() virtual method for device()
  bool custom_device_ : 1;
=======
  // Whether or not sizes_and_strides_ contains a symbolic value.
  bool has_symbolic_sizes_strides_ : 1;
>>>>>>> a9a99a90

  // The set of DispatchKeys which describe this tensor.  NB: this
  // does NOT include Autograd (historically, it did, but
  // not anymore!)
  //
  // INVARIANT: named_tensor_meta_ != nullptr  <==>
  // key_set_.has(DispatchKey::Named)
  DispatchKeySet key_set_;

 private:
  // C10_TensorImpl_Size_Check_Dummy_Class needs to be friends with
  // TensorImpl so it can inspect the size of private fields
  template <
      size_t cplusplus,
      size_t clang_ver_major,
      size_t gcc_ver,
      size_t gcc_ver_minor,
      size_t nvcc,
      size_t cuda_version,
      size_t cuda_version_major,
      size_t ptr_size>
  friend class C10_TensorImpl_Size_Check_Dummy_Class;
};

// Note [TensorImpl size constraints]
// ~~~~~~~~~~~~~~~~~~~~~~~~~~~~~~~~~~
// Changed the size of TensorImpl?  If the size went down, good for
// you!  Adjust the documentation below and the expected size.
// Did it go up?  Read on...
//
// Struct size matters.  In some production systems at Facebook, we have
// 400M live tensors during a training run.  Do the math: every 64-bit
// word you add to Tensor is an extra 3.2 gigabytes in RAM.
//
// If you are a Facebook employee, you can check if the run in question
// has tipped you over the point using the command here:
// https://fburl.com/q5enpv98
//
// For reference, we OOMed at 160 bytes (20 words) per TensorImpl.
// This is not counting overhead from strides out-of-line allocation and
// StorageImpl space and this is from before we inlined sizes and strides
// directly into TensorImpl as SmallVectors.
//
// Our memory usage on 32-bit systems is suboptimal, but we're not checking
// for it at the moment (to help avoid rage inducing cycles when the
// 32-bit number is wrong).
//
// Current breakdown:
//
//    vtable pointer
//    strong refcount           TODO: pack these into one word
//    weak refcount
//    storage pointer
//    autograd metadata pointer
//    named tensor metadata pointer
//    version counter pointer
//    Python interpreter pointer
//    PyObject pointer
//    SizesAndStrides size/pointer
//    SizesAndStrides sizes (pre-allocated 0)
//    SizesAndStrides sizes (pre-allocated 1)
//    SizesAndStrides sizes (pre-allocated 2)
//    SizesAndStrides sizes (pre-allocated 3)
//    SizesAndStrides sizes (pre-allocated 4)
//    SizesAndStrides strides (pre-allocated 0)
//    SizesAndStrides strides (pre-allocated 1)
//    SizesAndStrides strides (pre-allocated 2)
//    SizesAndStrides strides (pre-allocated 3)
//    SizesAndStrides strides (pre-allocated 4)
//    storage offset
//    numel
//    data type, device, is_contiguous, storage_access_should_throw_, bitfields
//    DispatchKeySet
//

// Various preprocessor macros we use to check that the
// TensorImpl size hasn't changed unexpectedly. We undef
// these later.
#ifndef __NVCC__
#define C10_NVCC 0
#else
#define C10_NVCC __NVCC__
#endif

#ifndef __CUDA_VER_MAJOR__
#define C10_CUDA_VERSION_MAJOR 0
#else
#define C10_CUDA_VERSION_MAJOR __CUDA_VER_MAJOR__
#endif

#ifndef CUDA_VERSION
#define C10_CUDA_VERSION 0
#else
#define C10_CUDA_VERSION CUDA_VERSION
#endif

#ifndef __clang_major__
#define C10_CLANG_MAJOR_VERSION 0
#else
#define C10_CLANG_MAJOR_VERSION __clang_major__
#endif

#ifndef __GNUC__
#define C10_GCC_VERSION 0
#else
#define C10_GCC_VERSION __GNUC__
#endif

#ifndef __GNUC_MINOR__
#define C10_GCC_VERSION_MINOR 0
#else
#define C10_GCC_VERSION_MINOR __GNUC_MINOR__
#endif

// We use a templatized class to both contain the logic of checking the sizes
// as well as to provide compile-time information that might be useful in
// figuring out why sizes may have changed.
// All the compile time information is given by the template fields that are
// always printed by the compiler when the static_assert fails.
template <
    size_t cplusplus = __cplusplus,
    size_t clang_ver_major = C10_CLANG_MAJOR_VERSION,
    size_t gcc_ver = C10_GCC_VERSION,
    size_t gcc_ver_minor = C10_GCC_VERSION_MINOR,
    size_t nvcc = C10_NVCC,
    size_t cuda_version = C10_CUDA_VERSION,
    size_t cuda_version_major = C10_CUDA_VERSION_MAJOR,
    size_t ptr_size = sizeof(void*)>
class C10_TensorImpl_Size_Check_Dummy_Class : private TensorImpl {
  // Names of (non-bitfield) fields in TensorImpl; used to provide
  // compile-time info about fields whose size changes unexpectedly.
  enum class FieldNameEnum {
    storage_,
    autograd_meta_,
    named_tensor_meta_,
    version_counter_,
    pyobj_interpreter_,
    pyobj_,
    sizes_and_strides_,
    storage_offset_,
    numel_,
    data_type_,
    device_opt_,
    key_set_,
    TOTAL_SIZE
  };

  // Provides compile-time equality check that reveals what numbers
  // were used and on which quantity
  template <size_t Actual, size_t Expected, FieldNameEnum FiledName>
  constexpr static bool are_equal() {
    static_assert(
        Actual == Expected,
        "Actual and Expected sizes of a field did not match!");
    return true;
  }

  // Provides compile-time <= check that reveals what numbers
  // were used and on which quantity
  template <size_t Actual, size_t Expected, FieldNameEnum FiledName>
  constexpr static bool is_le() {
    static_assert(
        Actual <= Expected,
        "Actual and Expected sizes of a field did not match!");
    return true;
  }

 public:
  // Compile-time check that TensorImpl field sizes are as expected
  //
  // Observed total sizes and associated versions
  // If you find a flag that predicts when unique_ptr has 16 bytes
  // on 64-bit systems or when sizes_and_strides_ is 84 vs 88 bytes
  // on 32-bit systems you get a cookie!
  // Length | LLVM | GCC  |    C++ |  CUDA
  //    192 |    ? | 11.2 | 201703 | 11040
  //    208 |    ? | 11.2 | 201703 | 11040
  //    208 |    ? | 11.2 | 201402 | 11040
  //    192 |    ? | 11.2 | 201402 | 11040
  //    160 |   12 |  4.2 | 201703 |     0
  //
  // To keep things clean, we split on systems here.

#if UINTPTR_MAX == 0xFFFFFFFF
  // This is a 32-bit system
  static constexpr bool check_sizes() {
    constexpr size_t tsize = 20 * sizeof(int64_t);

    // clang-format off
    are_equal<sizeof(storage_),            4,  FieldNameEnum::storage_>();
    are_equal<sizeof(autograd_meta_),      4,  FieldNameEnum::autograd_meta_>();
    are_equal<sizeof(named_tensor_meta_),  4,  FieldNameEnum::named_tensor_meta_>();
    are_equal<sizeof(version_counter_),    4,  FieldNameEnum::version_counter_>();
    are_equal<sizeof(pyobj_interpreter_),  4,  FieldNameEnum::pyobj_interpreter_>();
    are_equal<sizeof(pyobj_),              4,  FieldNameEnum::pyobj_>();
    is_le<sizeof(sizes_and_strides_),     88, FieldNameEnum::sizes_and_strides_>();
    are_equal<sizeof(storage_offset_),     8,  FieldNameEnum::storage_offset_>();
    are_equal<sizeof(numel_),              8,  FieldNameEnum::numel_>();
    are_equal<sizeof(data_type_),          2,  FieldNameEnum::data_type_>();
    are_equal<sizeof(device_opt_),         3,  FieldNameEnum::device_opt_>();
    are_equal<sizeof(key_set_),            8,  FieldNameEnum::key_set_>();
    is_le<sizeof(TensorImpl),          tsize,  FieldNameEnum::TOTAL_SIZE>();
    // clang-format on

    return true;
  }
#else
  // This is a 64-bit system
  static constexpr bool check_sizes() {
    constexpr size_t tsize = 26 * sizeof(int64_t);

    // clang-format off
    are_equal<sizeof(storage_),            8,  FieldNameEnum::storage_>();
    // On some systems involving NVCC the size of unique_ptr is 16 bytes. We haven't
    // figured out how to detect those via macro preprocessors yet, so we use <=
    // comparisons for the relevant fields.
    is_le<sizeof(autograd_meta_),         16,  FieldNameEnum::autograd_meta_>();
    is_le<sizeof(named_tensor_meta_),     16,  FieldNameEnum::named_tensor_meta_>();
    are_equal<sizeof(version_counter_),    8,  FieldNameEnum::version_counter_>();
    are_equal<sizeof(pyobj_interpreter_),  8,  FieldNameEnum::pyobj_interpreter_>();
    are_equal<sizeof(pyobj_),              8,  FieldNameEnum::pyobj_>();
    are_equal<sizeof(sizes_and_strides_), 88,  FieldNameEnum::sizes_and_strides_>();
    are_equal<sizeof(storage_offset_),     8,  FieldNameEnum::storage_offset_>();
    are_equal<sizeof(numel_),              8,  FieldNameEnum::numel_>();
    are_equal<sizeof(data_type_),          2,  FieldNameEnum::data_type_>();
    are_equal<sizeof(device_opt_),         3,  FieldNameEnum::device_opt_>();
    are_equal<sizeof(key_set_),            8,  FieldNameEnum::key_set_>();
    is_le<sizeof(TensorImpl),          tsize,  FieldNameEnum::TOTAL_SIZE>();
    // clang-format on

    return true;
  }
#endif
};

// We use a class to encapsulate size-checking logic with
// templates to capture sizes and flags. We call this within
// a static assert to prove there is no run-time behaviour.
// Since the methods we call return either true or fail their
// own static_asserts, we should never see the error messages
// below. We have to provide it though for c++ <17.
static_assert(
    C10_TensorImpl_Size_Check_Dummy_Class<>::check_sizes(),
    "You should not see this message.");

// Clean up after ourselves
#undef C10_NVCC
#undef C10_CUDA_VERSION_MAJOR
#undef C10_CUDA_VERSION
#undef C10_CLANG_MAJOR_VERSION
#undef C10_GCC_VERSION
#undef C10_GCC_VERSION_MINOR

} // namespace c10

C10_CLANG_DIAGNOSTIC_POP()<|MERGE_RESOLUTION|>--- conflicted
+++ resolved
@@ -664,12 +664,9 @@
   virtual bool is_contiguous_custom(at::MemoryFormat memory_format) const;
   // sizes_strides_policy_ >= CustomSizes
   virtual IntArrayRef sizes_custom() const;
-<<<<<<< HEAD
+  virtual c10::SymIntArrayRef sym_sizes_custom() const;
   virtual Device device_custom() const;
 
-=======
-  virtual c10::SymIntArrayRef sym_sizes_custom() const;
->>>>>>> a9a99a90
   virtual int64_t dim_custom() const;
   virtual int64_t numel_custom() const;
 
@@ -2516,13 +2513,11 @@
   // strides()/is_contiguous()/sizes()/dim()/numel()
   uint8_t sizes_strides_policy_ : 2;
 
-<<<<<<< HEAD
+  // Whether or not sizes_and_strides_ contains a symbolic value.
+  bool has_symbolic_sizes_strides_ : 1;
+
   // Call _custom() virtual method for device()
   bool custom_device_ : 1;
-=======
-  // Whether or not sizes_and_strides_ contains a symbolic value.
-  bool has_symbolic_sizes_strides_ : 1;
->>>>>>> a9a99a90
 
   // The set of DispatchKeys which describe this tensor.  NB: this
   // does NOT include Autograd (historically, it did, but
