#!/bin/bash

set -ex

source "$(dirname "${BASH_SOURCE[0]}")/common_utils.sh"

# A bunch of custom pip dependencies for ONNX
pip_install \
  beartype==0.10.4 \
  filelock==3.9.0 \
  flatbuffers==2.0 \
  mock==5.0.1 \
  ninja==1.10.2 \
  networkx==2.0 \
  numpy==1.22.4

# Using 1.15dev branch for the following not yet released features and fixes.
# - Segfault fix for shape inference.
# - Inliner to workaround ORT segfault.
pip_install onnx-weekly==1.15.0.dev20230717

pip_install \
  onnxruntime==1.15.0 \
  parameterized==0.8.1 \
  pytest-cov==4.0.0 \
  pytest-subtests==0.10.0 \
  tabulate==0.9.0 \
  transformers==4.25.1

# TODO: change this when onnx-script is on testPypi
<<<<<<< HEAD
# TODO: PR branch for embedding bag, switch back to main when merged.
pip_install "onnxscript@git+https://github.com/microsoft/onnxscript@294bfd6dfa023d96259863113bc156b46c9ad832"
=======
pip_install onnxscript-preview==0.1.0.dev20230724 --no-deps
>>>>>>> 711d4f31

# Cache the transformers model to be used later by ONNX tests. We need to run the transformers
# package to download the model. By default, the model is cached at ~/.cache/huggingface/hub/
IMPORT_SCRIPT_FILENAME="/tmp/onnx_import_script.py"
as_jenkins echo 'import transformers; transformers.AutoModel.from_pretrained("sshleifer/tiny-gpt2"); transformers.AutoTokenizer.from_pretrained("sshleifer/tiny-gpt2");' > "${IMPORT_SCRIPT_FILENAME}"

# Need a PyTorch version for transformers to work
pip_install --pre torch --index-url https://download.pytorch.org/whl/nightly/cpu
# Very weird quoting behavior here https://github.com/conda/conda/issues/10972,
# so echo the command to a file and run the file instead
conda_run python "${IMPORT_SCRIPT_FILENAME}"

# Cleaning up
conda_run pip uninstall -y torch
rm "${IMPORT_SCRIPT_FILENAME}" || true<|MERGE_RESOLUTION|>--- conflicted
+++ resolved
@@ -28,12 +28,8 @@
   transformers==4.25.1
 
 # TODO: change this when onnx-script is on testPypi
-<<<<<<< HEAD
-# TODO: PR branch for embedding bag, switch back to main when merged.
-pip_install "onnxscript@git+https://github.com/microsoft/onnxscript@294bfd6dfa023d96259863113bc156b46c9ad832"
-=======
-pip_install onnxscript-preview==0.1.0.dev20230724 --no-deps
->>>>>>> 711d4f31
+# TODO: PR branch for embedding bag, switch back to onnxscript-preview when merged.
+pip_install "onnxscript@git+https://github.com/microsoft/onnxscript@d751ee204a552913146ca896f3eccf035dcd8bcc" --no-deps
 
 # Cache the transformers model to be used later by ONNX tests. We need to run the transformers
 # package to download the model. By default, the model is cached at ~/.cache/huggingface/hub/
