# Parses derivatives.yaml into autograd functions
#
# Each autograd function is represented by `DifferentiabilityInfo` containing
# a list of `Derivative`. See `torchgen.api.autograd` for the data models.
from collections import defaultdict
import re
from typing import Counter, Sequence, Any, Tuple, List, Set, Dict, Match, Optional
import yaml

from torchgen.api.autograd import (
    Derivative,
    DifferentiabilityInfo,
    SavedAttribute,
    ForwardDerivative,
)
from torchgen.api.types import (
    Binding,
    CppSignatureGroup,
    NamedCType,
    BaseCType,
    VectorCType,
    intArrayRefT,
    tensorOptionsT,
    typeAndSizeT,
    longT,
    boolT,
    layoutT,
    tensorGeometryT,
    scalarTypeT,
    SpecialArgName,
    OptionalCType,
    stringT,
)
from torchgen.api import cpp
from torchgen.gen import parse_native_yaml, get_grouped_by_view_native_functions
from torchgen.context import with_native_function
from torchgen.model import (
    FunctionSchema,
    NativeFunction,
    Variant,
    Type,
    NativeFunctionsViewGroup,
    OperatorName,
)
from torchgen.utils import IDENT_REGEX, split_name_params, YamlLoader, concatMap

_GLOBAL_LOAD_DERIVATIVE_CACHE = {}

# This function directly adds derivative entries for {view}_copy variants of each view op.
# Since every {view} and {view}_copy op shares the same derivative formula,
# we generate them here instead of duplicating them in the yaml.
# See Note [Codegen'd {view}_copy Operators]
def add_view_copy_derivatives(
    infos: List[DifferentiabilityInfo], view_groups: List[NativeFunctionsViewGroup]
) -> List[DifferentiabilityInfo]:
    # Get the map from each view op's name to its corresponding view group
    view_name_to_group: Dict[OperatorName, NativeFunctionsViewGroup] = {
        g.view.func.name: g for g in view_groups
    }

    view_copy_differentiability_infos = []
    for info in infos:
        maybe_view_group = view_name_to_group.get(info.func.func.name, None)
        if maybe_view_group is not None and maybe_view_group.view_copy is not None:
            view_copy_info = info.create_view_copy_from_view_derivative(
                maybe_view_group
            )
            if view_copy_info is not None:
                view_copy_differentiability_infos.append(view_copy_info)

    return view_copy_differentiability_infos


def load_derivatives(
    derivatives_yaml_path: str, native_yaml_path: str, tags_yaml_path: str
) -> Sequence[DifferentiabilityInfo]:
    # Do some caching as this is a deterministic function
    global _GLOBAL_LOAD_DERIVATIVE_CACHE
    key = (derivatives_yaml_path, native_yaml_path)
    if key not in _GLOBAL_LOAD_DERIVATIVE_CACHE:

        with open(derivatives_yaml_path, "r") as f:
            definitions = yaml.load(f, Loader=YamlLoader)

        funcs = parse_native_yaml(native_yaml_path, tags_yaml_path).native_functions
        # From the parsed native functions, separate out the (generated) view_copy functions,
        # so we can generate derivatives for them separately.
        native_functions_with_view_groups = get_grouped_by_view_native_functions(funcs)
        native_functions_without_view_copies = concatMap(
            # We need to pull out the view_inplace ops too, since they might have their own derivative entries.
            lambda g: [g]
            if isinstance(g, NativeFunction)
            else list(g.functions(include_copy=False)),
            native_functions_with_view_groups,
        )
        view_groups = [
            g
            for g in native_functions_with_view_groups
            if isinstance(g, NativeFunctionsViewGroup)
        ]

        # What's the difference between function schema v.s. signature?
        # function schema is the complete declaration including mutability annotation / default value and etc.
        # signature is the canonical schema for a group of functions (in-place/out/functional variants)
        # that are semantically related.
        functions_by_signature: Dict[
            FunctionSchema, List[NativeFunction]
        ] = defaultdict(list)
        functions_by_schema: Dict[str, NativeFunction] = dict()
        for function in native_functions_without_view_copies:
            functions_by_signature[function.func.signature()].append(function)
            assert str(function.func) not in functions_by_schema
            functions_by_schema[str(function.func)] = function

        # Keep track of how many of which ops we've seen so we can
        # disambiguate them with a numeric suffix.
        op_counter = Counter[str]()

        infos = [
            create_differentiability_info(
                defn, functions_by_signature, functions_by_schema, op_counter
            )
            for defn in definitions
        ]
        infos += add_view_copy_derivatives(infos, view_groups)

        _GLOBAL_LOAD_DERIVATIVE_CACHE[key] = infos

    return _GLOBAL_LOAD_DERIVATIVE_CACHE[key]


@with_native_function
def cpp_arguments(f: NativeFunction) -> Sequence[Binding]:
    return CppSignatureGroup.from_native_function(f, method=False).signature.arguments()


def create_derivative(
    f: NativeFunction,
    formula: str,
    var_names: Tuple[str, ...],
    available_named_gradients: Sequence[str],
) -> Derivative:
    original_formula = formula
    arguments: List[NamedCType] = [
        a.nctype.remove_const_ref() for a in cpp_arguments(f)
    ]

    return_names = tuple(n if n != "self" else "result" for n in cpp.return_names(f))
    return_types = tuple(cpp.return_type(r).remove_const_ref() for r in f.func.returns)

    named_returns = [
        NamedCType(name, type) for name, type in zip(return_names, return_types)
    ]

    formula, saved_inputs = saved_variables(formula, arguments, var_names)
    formula, saved_outputs = saved_variables(formula, named_returns, var_names)

    used_named_gradients = {
        name
        for name in available_named_gradients
        if re.search(IDENT_REGEX.format(name), formula)
    }

    # Check that the referenced derivatives in the formula are in bounds
    for i in used_gradient_indices(formula):
        if i >= len(f.func.returns):
            raise RuntimeError(
                f"Out of bounds grads access: derivative formula for {cpp.name(f.func)} "
                f"used grads[{i}], but the forward only returns {len(f.func.returns)} outputs."
            )

    return Derivative(
        formula=formula,
        original_formula=original_formula,
        var_names=var_names,
        saved_inputs=saved_inputs,
        saved_outputs=saved_outputs,
        named_gradients=used_named_gradients,
    )


def create_forward_derivative(
    f: NativeFunction, formula: str, names: Tuple[str, ...]
) -> ForwardDerivative:
    var_names = names
    var_types: Optional[Tuple[Type, ...]] = None
    for r in f.func.returns:
        if r.name in var_names:
            if var_types is None:
                var_types = tuple()
            var_types = var_types + (r.type,)

    # Handle default return names
    if var_types is None:
        if var_names == ("result",):
            assert len(f.func.returns) == 1
            var_types = (f.func.returns[0].type,)
        else:
            for var_name in var_names:
                res = re.findall(r"^result(\d+)$", var_name)
                if len(res) == 1:
                    if var_types is None:
                        var_types = tuple()
                    arg_idx = int(res[0])
                    var_types = var_types + (f.func.returns[arg_idx].type,)

    assert var_types is not None, "No matching output for forward derivative definition"
    return ForwardDerivative(
        formula=formula,
        var_names=var_names,
        var_types=var_types,
        required_inputs_fw_grad=None,
        required_inputs_primal=None,
        required_original_self_value=False,
        is_reusing_outplace_formula=False,
    )


def postprocess_forward_derivatives(
    f: NativeFunction,
    defn_name: str,
    all_arg_names: List[str],
    derivatives: List[Derivative],
    forward_derivatives: List[ForwardDerivative],
    args_with_derivatives: Sequence[Binding],
) -> List[ForwardDerivative]:
    def find_required_inputs(formula: str, postfix: str) -> Tuple[str, ...]:
        required_inputs = set()
        for arg in args_with_derivatives:
<<<<<<< HEAD
            if arg.type in ('at::TensorList', 'const at::ITensorListRef &'):
                # The functions taking TensorList or ITensorListRef handle everything internally
=======
            if arg.type == "at::TensorList":
                # The functions taking TensorList handle everything internally
>>>>>>> a66e6ca0
                continue
            arg_name = arg.name

            found = re.search(IDENT_REGEX.format(arg_name), formula)
            if found:
                raise RuntimeError(
                    f"The forward formula for {defn_name} is using the base name of the {arg_name} "
                    f"argument which is ambiguous. You should use {arg_name}_p to access the primal "
                    f"value and {arg_name}_t to access the tangent."
                )

            found = re.search(IDENT_REGEX.format(arg_name + postfix), formula)
            if found:
                required_inputs.add(arg_name)

        return tuple(required_inputs)

    updated_derivatives: List[ForwardDerivative] = []

    for defn in forward_derivatives:
        formula = defn.formula
        required_inputs_tangent = find_required_inputs(formula, "_t")
        if formula == "auto_element_wise":
            if (
                (not len(args_with_derivatives) == 1)
                or len(forward_derivatives) > 1
                or len(forward_derivatives[0].var_names) > 1
            ):
                raise RuntimeError(
                    f"Derivative definition of {defn_name} in derivatives.yaml defines the "
                    "forward definition of gradient as element_wise but this only "
                    "works for functions with a single differentiable input and a "
                    "single differentiable output."
                )
            if not len(derivatives) == 1:
                raise RuntimeError(
                    f"Derivative definition of {defn_name} in derivatives.yaml defines the "
                    "forward definition of gradient as element_wise but it does not "
                    "defines the gradient formula for its argument which is required."
                )
            # This transformation is based on the observation that for element-wise functions, the Jacobian
            # matrix is diagonal and thus doing J * v is the same as (v^T J)^T (in practice, we ignore the transpositions)
            # For the complex case, we use hermitian transpose and get (v.conj() J).conj()
            # So here we are going to re-use the backward formula and replace two things:
            # 1) all occurrences of "grad" with "foo_t.conj()", where foo is the name of the unique differentiable input.
            # 2) all usage of an original input "foo" with its primal value "foo_p".
            # 3) conjugate the final result
            # For example, for abs, the backward formula is:
            #   grad * self.sgn()
            # And this function generates a forward formula that is:
            #   (self_t.conj() * self_p.sgn()).conj()

            backward_formula = derivatives[0].original_formula
            input_name = args_with_derivatives[0].name

            # Do replacement 1) of the grad
            def repl(m: Any) -> str:
                return f"{m.group(1)}{input_name}_t.conj(){m.group(2)}"

            fw_formula = re.sub(IDENT_REGEX.format("grad"), repl, backward_formula)

            # Do replacement 2) of the input variables
            for arg in args_with_derivatives:
                arg_name = arg.name

                def repl(m: Any) -> str:
                    return f"{m.group(1)}{arg_name}_p{m.group(2)}"

                fw_formula = re.sub(IDENT_REGEX.format(arg_name), repl, fw_formula)

            # Do the final conjugate 3)
            fw_formula = f"({fw_formula}).conj()"

            # Since there is a single differentiable inputs and we necessarily need its tangent we can
            # simply require all differentiable input's tangent.
            required_inputs_tangent = tuple(all_arg_names)
            formula = fw_formula
        elif formula == "auto_linear":
            if (
                len(forward_derivatives) > 1
                or len(forward_derivatives[0].var_names) > 1
            ):
                raise RuntimeError(
                    f"Derivative definition of {defn_name} in derivatives.yaml defines the "
                    "forward definition of gradient as linear but this only works "
                    "for functions with a single differentiable output."
                )
            # This transformation is based on the observation that linear functions can be written as:
            #   y = f(x) = A * x
            # For some matrix A and the Jacobian of the function f is also A.
            # So doing J * v = A * v = f(v).
            # Hence to do the jvp, we simply need to evaluate the function at the point v instead of x.
            # We do this by calling the forward again by replacing any occurrence of the differentiable
            # input "foo" by it's tangent "foo_t".
            # Note that multiple inputs are not a problem as long as the function is truly linear wrt to
            # the vector where all the differentiable inputs are stacked.

            diff_arg_names = [arg.name for arg in args_with_derivatives]
            assert len(diff_arg_names) > 0

            # Do replacement of input variables
            new_args = []
            for arg_name in all_arg_names:
                if arg_name in diff_arg_names:
                    arg_name = arg_name + "_t"
                new_args.append(arg_name)

            # Call into the forward again. We need two cases here to handle both Tensor methods and at:: functions.
            if Variant.function in f.variants:
                fw_formula = "at::{}({})".format(defn_name, ", ".join(new_args))
            else:
                assert Variant.method in f.variants
                fw_formula = "{}.{}({})".format(
                    new_args[0], defn_name, ", ".join(new_args[1:])
                )

            # All of the input tangents are always used so all of them are required here.
            required_inputs_tangent = tuple(diff_arg_names)
            formula = fw_formula

        # At this point, the formula is final and is not modified anymore.

        # During forward formula, we use the primal instead of the input Tensors.
        # This call inspects the formula to find for which input's primal are used.
        required_inputs_primal = find_required_inputs(formula, "_p")

        updated_derivatives.append(
            ForwardDerivative(
                formula=formula,
                var_names=defn.var_names,
                var_types=defn.var_types,
                required_inputs_fw_grad=required_inputs_tangent,
                required_inputs_primal=required_inputs_primal,
                required_original_self_value=False,
                is_reusing_outplace_formula=False,
            )
        )

    return updated_derivatives


def is_forward_derivative_definition(
    all_arg_names: List[str], names: Tuple[str, ...]
) -> bool:
    for name in names:
        if name not in all_arg_names:
            return True
        else:
            return False
    raise RuntimeError("Expected `names` to be non-empty")


def create_differentiability_info(
    defn: Dict[Any, Any],
    functions_by_signature: Dict[FunctionSchema, List[NativeFunction]],
    functions_by_schema: Dict[str, NativeFunction],
    op_counter: Counter[str],
) -> DifferentiabilityInfo:
    """Processes a single entry `defn` in derivatives.yaml"""

    def canonical_function(
        functions: Sequence[NativeFunction], name: str
    ) -> NativeFunction:
        for f in functions:
            if cpp.name(f.func) == name:
                return f
        # some functions only have in-place variants
        assert name + "_" == cpp.name(functions[0].func)
        return functions[0]

    def split_names(raw_names: str) -> Tuple[str, ...]:
        """Given "foo, bar", return ["foo", "bar"]."""
        return tuple(x.strip() for x in raw_names.split(","))

    def check_grad_usage(defn_name: str, derivatives: Sequence[Derivative]) -> None:
        """
        Check for some subtle mistakes one might make when writing derivatives.
        These mistakes will compile, but will be latent until a function is
        used with double backwards.
        """

        uses_grad = False  # true if any derivative uses "grad"
        num_grads_uses = 0  # count of uses of "grads" or "grads[INDEX]"
        uses_named_grads = False  # true if any derivative uses "grad_{name}"
        used_grads_indices: List[int] = []  # which indices of grads are used
        for d in derivatives:
            formula = d.formula
            uses_grad = uses_grad or bool(
                re.findall(IDENT_REGEX.format("grad"), formula)
            )
            num_grads_uses += len(re.findall(IDENT_REGEX.format("grads"), formula))
            uses_named_grads = uses_named_grads or bool(d.named_gradients)
            used_grads_indices.extend(used_gradient_indices(formula))
        # This is a basic sanity check: the number of places we see
        # "grads" should be no fewer than the number of indices we see
        # inside "grads". They may not be equal because we may use
        # "grads" without an index.
        assert num_grads_uses >= len(used_grads_indices)
        # Thus if the number is equal, every use of grads is also
        # indexed.
        only_used_grads_indices = num_grads_uses == len(used_grads_indices)

        if uses_grad and num_grads_uses > 0:
            raise RuntimeError(
                f"Derivative definition of {defn_name} in derivatives.yaml illegally "
                "mixes use of 'grad' and 'grads'. Consider replacing "
                "occurrences of 'grad' with 'grads[0]'"
            )

        if only_used_grads_indices and set(used_grads_indices) == {0}:
            raise RuntimeError(
                f"Derivative definition of {defn_name} in derivatives.yaml solely "
                "refers to 'grads[0]'.  If the first output is indeed the "
                "only differentiable output, replace 'grads[0]' with 'grad'; "
                "otherwise, there is a likely error in your derivatives "
                "declaration."
            )

        if uses_named_grads and (uses_grad or num_grads_uses > 0):
            raise RuntimeError(
                f"Derivative definition of {defn_name} in derivatives.yaml illegally "
                'mixes use of "grad_RETURN_NAME" and "grad" or "grads[x]". Use '
                "only one method for identifying gradients."
            )

    @with_native_function
    def set_up_derivatives(
        f: NativeFunction,
    ) -> Tuple[
        Sequence[Derivative],
        Sequence[ForwardDerivative],
        Sequence[Binding],
        Sequence[str],
        Sequence[str],
    ]:
        # Set up the derivative information
        derivatives: List[Derivative] = []
        forward_derivatives: List[ForwardDerivative] = []
        non_differentiable_arg_names: List[str] = []
        args_with_derivatives_set: Set[str] = set()

        all_arg_names = [a.name for a in cpp_arguments(f)]
        all_ret_names = [
            r.name for r in f.func.returns
        ]  # only used for the assert below
        # output_differentiability is captured from the enclosed
        # scope. Don't modify it.
        #
        # If it is not present, then no output is explicitly
        # undifferentiable.
        #
        # It may be present and shorter than the length of return
        # values. If that's the case, any return value that does not
        # have a corresponding entry is considered not differentiable.
        differentiability = output_differentiability or [True] * len(f.func.returns)
        # A return is available as a named gradient ...
        available_named_gradients = [
            f"grad_{ret.name}"
            for ret, differentiable in zip(f.func.returns, differentiability)
            # if it has not been explicitly made undifferentiable
            if differentiable
            # and if it has a name
            and ret.name is not None
            # and if its type is differentiable
            and ret.type.is_tensor_like()
        ]

        for raw_names in sorted(defn.keys()):
            formula = defn[raw_names]
            names = split_names(raw_names)

            for name in names:
                assert not (name in all_arg_names and name in all_ret_names), (
                    f"While processing the derivative formula for '{f.func.name}' wrt '{name}', "
                    f"expected '{name}' to not be both an input arg and named return. "
                )

            if is_forward_derivative_definition(all_arg_names, names):
                forward_derivatives.append(create_forward_derivative(f, formula, names))
            else:
                if formula.lower().strip() == "non_differentiable":
                    non_differentiable_arg_names += names
                else:
                    derivative = create_derivative(
                        f, formula, names, available_named_gradients
                    )
                    derivatives.append(derivative)
                    args_with_derivatives_set |= set(names)

        overlap = args_with_derivatives_set.intersection(non_differentiable_arg_names)
        if overlap:
            raise RuntimeError(
                f"derivatives definition for {defn} have overlapped non_differentiable "
                f"and differentiable variables: {overlap}"
            )

        # Next, let us determine the list of inputs in order.
        # TODO: do we need eagerly calculate and save it here? Can it be derived
        # from NativeFunction and `derivatives` on callsites instead?
        args_with_derivatives = [
            a for a in cpp_arguments(f) if a.name in args_with_derivatives_set
        ]

        # Postprocess forward derivatives definitions now that we know the differentiable arguments
        forward_derivatives = postprocess_forward_derivatives(
            f,
            defn_name,
            all_arg_names,
            derivatives,
            forward_derivatives,
            args_with_derivatives,
        )

        # Test to see if the use of 'grads' makes sense.
        check_grad_usage(defn_name, derivatives)

        return (
            derivatives,
            forward_derivatives,
            args_with_derivatives,
            non_differentiable_arg_names,
            available_named_gradients,
        )

    # NB: Removes 'name' from defn dictionary
    specification = defn.pop("name")
    defn_name, _ = split_name_params(specification)
    # NB: Removes 'output_differentiability' from defn dictionary
    #     `None` means all differentiable.
    output_differentiability = defn.pop("output_differentiability", None)
    output_differentiability_conditions = None
    if output_differentiability and any(
        [isinstance(diff, str) for diff in output_differentiability]
    ):
        if len(output_differentiability) != 1:
            raise RuntimeError(
                f"Not supported: for {specification},"
                f"output_differentiability must either be "
                f"List[bool] or a List[str] where each str is a "
                f"condition. In the case where it is a condition, "
                f"we only support single-output functions. "
                f"Please file us an issue. "
            )
        output_differentiability_conditions = output_differentiability
        output_differentiability = [True]

    schema_function = functions_by_schema.get(specification)
    if not schema_function:
        avail = "\n".join(
            k for k, v in functions_by_schema.items() if cpp.name(v.func) == defn_name
        )
        raise RuntimeError(
            f"could not find ATen function for schema: {specification} "
            f".  Available signatures:\n{avail}"
        )

    # now map this to the legacy schema; this isn't technically necessary, but we'd need some logic here
    # to map in-place schemas to the out-of-place variants.
    # TODO: maybe the logic to handle the legacy schema is no longer necessary?
    signature = schema_function.func.signature()
    functions = functions_by_signature[signature]
    if len(functions) == 0:
        avail = "\n".join(
            str(k)
            for k, v in functions_by_signature.items()
            if cpp.name(k) == defn_name
        )
        raise RuntimeError(
            f"could not find ATen function for legacy signature: {signature} "
            f"corresponding to schema {specification}.  Please report a bug to PyTorch. "
            f"Available signatures:\n{avail}"
        )

    canonical = canonical_function(functions, defn_name)
    if "grad_input_mask" in (a.name for a in cpp_arguments(canonical)):
        raise RuntimeError(
            f"Schema for {defn_name} has an argument named grad_input_mask, "
            "but this name would be shadowed by our codegen. "
            "Please use a different name in native_functions.yaml."
        )

    if "result" in (a.name for a in cpp_arguments(canonical)):
        raise RuntimeError(
            f"Schema for {defn_name} has an argument named result, "
            "but this is only allowed for outputs."
            "Please use a different name in native_functions.yaml."
        )

    (
        derivatives,
        forward_derivatives,
        args_with_derivatives,
        non_differentiable_arg_names,
        available_named_gradients,
    ) = set_up_derivatives(canonical)

    used_named_gradients: Set[str] = set()
    for d in derivatives:
        used_named_gradients |= d.named_gradients

    # only assign an op name if we are actually going to calculate a derivative
    op = None
    if args_with_derivatives:
        op_prefix = _create_op_prefix(defn_name)
        op = f"{op_prefix}{op_counter[op_prefix]}"
        op_counter[op_prefix] += 1

    return DifferentiabilityInfo(
        name=defn_name,
        func=canonical,
        op=op,
        derivatives=derivatives,
        forward_derivatives=forward_derivatives,
        all_saved_inputs=dedup_vars([v for d in derivatives for v in d.saved_inputs]),
        all_saved_outputs=dedup_vars([v for d in derivatives for v in d.saved_outputs]),
        available_named_gradients=available_named_gradients,
        used_named_gradients=used_named_gradients,
        args_with_derivatives=args_with_derivatives,
        non_differentiable_arg_names=non_differentiable_arg_names,
        output_differentiability=output_differentiability,
        output_differentiability_conditions=output_differentiability_conditions,
    )


GRAD_INDEX_REGEX = r"(?:^|\W)grads\[(\d+)\]"


def used_gradient_indices(formula: str) -> List[int]:
    """Determine a list of gradient indices (the i in grads[i]) that
    are used by the formula.

    >>> used_gradient_indices("foo(grads[0], grads[1])")
    [0, 1]
    """
    return [int(i) for i in re.findall(GRAD_INDEX_REGEX, formula)]


def saved_variables(
    formula: str,
    nctypes: List[NamedCType],
    var_names: Tuple[str, ...],
) -> Tuple[str, Tuple[SavedAttribute, ...]]:
    def stride_expr(name: str) -> str:
        assert var_names == (name,), (
            'Replacement for ".strides()" is currently only supported for single derivatives of the same tensor '
            'that ".strides()" is being called on.'
        )
        return f'strides_or_error({name}, "{name}")'

    REPLACEMENTS: List[Tuple[str, Dict[str, Any]]] = [
        # replace self.sizes() with self_sizes
        (
            r"{}.sizes\(\)",
            {
                "suffix": "_sizes",
                "nctype": lambda name: NamedCType(name, BaseCType(intArrayRefT)),
            },
        ),
        # replace self->sizes() with self_sizes_opt
        (
            r"{}->sizes\(\)",
            {
                "suffix": "_sizes_opt",
                "nctype": lambda name: NamedCType(
                    name, OptionalCType(BaseCType(intArrayRefT))
                ),
                "expr": lambda name: f"{name}.has_value() ? c10::optional<IntArrayRef>({name}->sizes()) : c10::nullopt",
            },
        ),
        # replace self.options() with self_options
        (
            r"{}.options\(\)",
            {
                "suffix": "_options",
                "nctype": lambda name: NamedCType(name, BaseCType(tensorOptionsT)),
            },
        ),
        # replace zeros_like(self) with self_info
        (
            r"zeros_like\({}\)",
            {
                "suffix": "_info",
                "nctype": lambda name: NamedCType(name, BaseCType(typeAndSizeT)),
                "expr": lambda name: name,  # at save-time
                "res": lambda name: name + "_info.zeros()",  # at eval-time
            },
        ),
        # replace self.size(2) with self_size_2
        (
            r"{}.size\((\w+)\)",
            {
                "suffix": lambda m: "_argsize_{}".format(*m.groups()),
                "nctype": lambda name: NamedCType(name, BaseCType(longT)),
            },
        ),
        # replace self.numel() with self_numel
        (
            r"{}.numel\(\)",
            {
                "suffix": "_numel",
                "nctype": lambda name: NamedCType(name, BaseCType(longT)),
            },
        ),
        # replace to_args_sizes(self) with self_args_sizes
        (
            r"to_args_sizes\({}\)",
            {
                "suffix": "_args_sizes",
                "nctype": lambda name: NamedCType(
                    name, VectorCType(VectorCType(BaseCType(longT)))
                ),
            },
        ),
        # replace to_args_scalartypes(self) with self_args_scalartypes
        (
            r"to_args_scalartypes\({}\)",
            {
                "suffix": "_args_scalartypes",
                "nctype": lambda name: NamedCType(
                    name, VectorCType(BaseCType(scalarTypeT))
                ),
            },
        ),
        # replace TensorGeometry(self) with self_geometry
        (
            r"TensorGeometry\({}\)",
            {
                "suffix": "_geometry",
                "nctype": lambda name: NamedCType(name, BaseCType(tensorGeometryT)),
            },
        ),
        (
            r"{}.scalar_type\(\)",
            {
                "suffix": "_scalar_type",
                "nctype": lambda name: NamedCType(name, BaseCType(scalarTypeT)),
            },
        ),
        # replace self.dim() with self_dim
        (
            r"{}.dim\(\)",
            {
                "suffix": "_dim",
                "nctype": lambda name: NamedCType(name, BaseCType(longT)),
            },
        ),
        # replace self.strides() with self_strides
        (
            r"{}.strides\(\)",
            {
                "suffix": "_strides",
                "nctype": lambda name: NamedCType(name, BaseCType(intArrayRefT)),
                "expr": stride_expr,
            },
        ),
        # replace self.layout() with self_layout
        (
            r"{}.layout\(\)",
            {
                "suffix": "_layout",
                "nctype": lambda name: NamedCType(name, BaseCType(layoutT)),
            },
        ),
        # replace self.is_conj() with self_conjugate
        (
            r"{}.is_conj\(\)",
            {
                "suffix": "_conjugate",
                "nctype": lambda name: NamedCType(name, BaseCType(boolT)),
            },
        ),
    ]

    # find which arguments need to be saved
    saved: List[SavedAttribute] = []

    for nctype in nctypes:
        name = (
            nctype.name.name if isinstance(nctype.name, SpecialArgName) else nctype.name
        )
        # First search the formula for expressions which can be evaluated
        # when the autograd Function is created to avoid saving variables
        for regex, info in REPLACEMENTS:

            def repl(m: Match[str]) -> str:
                suffix: str = (
                    info["suffix"](m) if callable(info["suffix"]) else info["suffix"]
                )
                expr: str = info["expr"](name) if "expr" in info else m.group(0)
                saved.append(
                    SavedAttribute(
                        nctype=info["nctype"](name + suffix),
                        expr=expr,
                    )
                )
                if "res" in info:
                    replacement: str = info["res"](name)
                    return replacement
                return name + suffix

            formula = re.sub(regex.format(name), repl, formula)

        # c10::optional<std::string> types stored in Backward nodes must be
        # converted to c10::optional<c10::string_view> before being passed into
        # the backward function
        if nctype.type == OptionalCType(BaseCType(stringT)):
            formula = re.sub(
                rf"\b{name}\b",
                f"{name}.has_value() ? c10::optional<c10::string_view>({name}.value()) : c10::nullopt",
                formula,
            )

        # Find any variables which remain in the formula and save them
        if re.search(IDENT_REGEX.format(name), formula):
            saved.append(
                SavedAttribute(
                    nctype=nctype,
                    expr=name,
                )
            )

    return formula, tuple(saved)


def _create_op_prefix(name: str) -> str:
    """Takes a native function name converts to a op prefix name.

    Note that the "name" parameter must be the native function name
    without the optional variant suffix, so "add" instead of
    "add.out".

    OP names correspond to classes, hence the change to title case.

    Example::
    >>> _create_op_prefix('add')
    'AddBackward'
    """
    camel_case = "".join([p.title() for p in name.split("_")])
    return (camel_case + "Backward").replace("ForwardBackward", "Backward")


def dedup_vars(vars: Sequence[SavedAttribute]) -> Sequence[SavedAttribute]:
    seen: Set[str] = set()
    saved: List[SavedAttribute] = []
    for var in vars:
        name = (
            var.nctype.name.name
            if isinstance(var.nctype.name, SpecialArgName)
            else var.nctype.name
        )
        if name in seen:
            continue
        seen.add(name)
        saved.append(var)
    return saved<|MERGE_RESOLUTION|>--- conflicted
+++ resolved
@@ -227,13 +227,8 @@
     def find_required_inputs(formula: str, postfix: str) -> Tuple[str, ...]:
         required_inputs = set()
         for arg in args_with_derivatives:
-<<<<<<< HEAD
-            if arg.type in ('at::TensorList', 'const at::ITensorListRef &'):
-                # The functions taking TensorList or ITensorListRef handle everything internally
-=======
-            if arg.type == "at::TensorList":
+            if arg.type in ("at::TensorList", "const at::ITensorListRef &"):
                 # The functions taking TensorList handle everything internally
->>>>>>> a66e6ca0
                 continue
             arg_name = arg.name
 
