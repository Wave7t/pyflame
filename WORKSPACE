--- conflicted
+++ resolved
@@ -30,185 +30,182 @@
 rules_cc_toolchains()
 
 http_archive(
-<<<<<<< HEAD
+    name = "bazel_skylib",
+    urls = [
+        "https://github.com/bazelbuild/bazel-skylib/releases/download/1.0.2/bazel-skylib-1.0.2.tar.gz",
+    ],
+)
+
+http_archive(
+  name = "pybind11_bazel",
+  strip_prefix = "pybind11_bazel-992381ced716ae12122360b0fbadbc3dda436dbf",
+  urls = ["https://github.com/pybind/pybind11_bazel/archive/992381ced716ae12122360b0fbadbc3dda436dbf.zip"],
+)
+
+new_local_repository(
+    name = "pybind11",
+    build_file = "@pybind11_bazel//:pybind11.BUILD",
+    path = "third_party/pybind11",
+)
+
+http_archive(
+    name = "com_github_glog",
+    strip_prefix = "glog-0.4.0",
+    urls = [
+        "https://github.com/google/glog/archive/v0.4.0.tar.gz",
+    ],
+)
+
+http_archive(
+    name = "com_github_gflags_gflags",
+    strip_prefix = "gflags-2.2.2",
+    urls = [
+        "https://github.com/gflags/gflags/archive/v2.2.2.tar.gz",
+    ],
+)
+
+new_local_repository(
+    name = "gloo",
+    build_file = "//third_party:gloo.BUILD",
+    path = "third_party/gloo",
+)
+
+new_local_repository(
+    name = "onnx",
+    build_file = "//third_party:onnx.BUILD",
+    path = "third_party/onnx",
+)
+
+new_local_repository(
+    name = "foxi",
+    build_file = "//third_party:foxi.BUILD",
+    path = "third_party/foxi",
+)
+
+local_repository(
+    name = "com_google_protobuf",
+    path = "third_party/protobuf",
+)
+
+new_local_repository(
+    name = "eigen",
+    build_file = "//third_party:eigen.BUILD",
+    path = "third_party/eigen",
+)
+
+new_local_repository(
+    name = "cutlass",
+    build_file = "//third_party:cutlass.BUILD",
+    path = "third_party/cutlass",
+)
+
+new_local_repository(
+    name = "fbgemm",
+    build_file = "//third_party:fbgemm/BUILD.bazel",
+    path = "third_party/fbgemm",
+    repo_mapping = {"@cpuinfo" : "@org_pytorch_cpuinfo"}
+)
+
+new_local_repository(
+    name = "ideep",
+    build_file = "//third_party:ideep.BUILD",
+    path = "third_party/ideep",
+)
+
+new_local_repository(
+    name = "mkl_dnn",
+    build_file = "//third_party:mkl-dnn.BUILD",
+    path = "third_party/ideep/mkl-dnn",
+)
+
+new_local_repository(
+    name = "org_pytorch_cpuinfo",
+    build_file = "//third_party:cpuinfo/BUILD.bazel",
+    path = "third_party/cpuinfo",
+)
+
+new_local_repository(
+    name = "asmjit",
+    build_file = "//third_party:fbgemm/third_party/asmjit.BUILD",
+    path = "third_party/fbgemm/third_party/asmjit",
+)
+
+new_local_repository(
+    name = "sleef",
+    build_file = "//third_party:sleef.BUILD",
+    path = "third_party/sleef",
+)
+
+new_local_repository(
+    name = "fmt",
+    build_file = "//third_party:fmt.BUILD",
+    path = "third_party/fmt",
+)
+
+new_local_repository(
+    name = "kineto",
+    build_file = "//third_party:kineto.BUILD",
+    path = "third_party/kineto",
+)
+
+new_patched_local_repository(
+    name = "tbb",
+    patches = [
+        "@//third_party:tbb.patch",
+    ],
+    patch_strip = 1,
+    build_file = "//third_party:tbb.BUILD",
+    path = "third_party/tbb",
+)
+
+new_local_repository(
+    name = "tensorpipe",
+    build_file = "//third_party:tensorpipe.BUILD",
+    path = "third_party/tensorpipe",
+)
+
+http_archive(
+    name = "mkl",
+    build_file = "//third_party:mkl.BUILD",
+    strip_prefix = "lib",
+    sha256 = "59154b30dd74561e90d547f9a3af26c75b6f4546210888f09c9d4db8f4bf9d4c",
+    urls = [
+        "https://anaconda.org/anaconda/mkl/2020.0/download/linux-64/mkl-2020.0-166.tar.bz2",
+    ],
+)
+
+http_archive(
+    name = "mkl_headers",
+    build_file = "//third_party:mkl_headers.BUILD",
+    sha256 = "2af3494a4bebe5ddccfdc43bacc80fcd78d14c1954b81d2c8e3d73b55527af90",
+    urls = [
+        "https://anaconda.org/anaconda/mkl-include/2020.0/download/linux-64/mkl-include-2020.0-166.tar.bz2",
+    ],
+)
+
+# See https://github.com/bazelbuild/rules_python for more details of
+# the following sections.
+http_archive(
     name = "rules_python",
     sha256 = "a644da969b6824cc87f8fe7b18101a8a6c57da5db39caa6566ec6109f37d2141",
     strip_prefix = "rules_python-0.20.0",
     url = "https://github.com/bazelbuild/rules_python/releases/download/0.20.0/rules_python-0.20.0.tar.gz",
 )
 
+# Use a hermetic Python 3.8 toolchain.
 load("@rules_python//python:repositories.bzl", "python_register_toolchains")
-
 python_register_toolchains(
     name = "python3_8",
     python_version = "3.8",
 )
 
-http_archive(
-=======
->>>>>>> c22364fb
-    name = "bazel_skylib",
-    urls = [
-        "https://github.com/bazelbuild/bazel-skylib/releases/download/1.0.2/bazel-skylib-1.0.2.tar.gz",
-    ],
-)
-
-http_archive(
-  name = "pybind11_bazel",
-  strip_prefix = "pybind11_bazel-992381ced716ae12122360b0fbadbc3dda436dbf",
-  urls = ["https://github.com/pybind/pybind11_bazel/archive/992381ced716ae12122360b0fbadbc3dda436dbf.zip"],
-)
-
-new_local_repository(
-    name = "pybind11",
-    build_file = "@pybind11_bazel//:pybind11.BUILD",
-    path = "third_party/pybind11",
-)
-
-http_archive(
-    name = "com_github_glog",
-    strip_prefix = "glog-0.4.0",
-    urls = [
-        "https://github.com/google/glog/archive/v0.4.0.tar.gz",
-    ],
-)
-
-http_archive(
-    name = "com_github_gflags_gflags",
-    strip_prefix = "gflags-2.2.2",
-    urls = [
-        "https://github.com/gflags/gflags/archive/v2.2.2.tar.gz",
-    ],
-)
-
-new_local_repository(
-    name = "gloo",
-    build_file = "//third_party:gloo.BUILD",
-    path = "third_party/gloo",
-)
-
-new_local_repository(
-    name = "onnx",
-    build_file = "//third_party:onnx.BUILD",
-    path = "third_party/onnx",
-)
-
-new_local_repository(
-    name = "foxi",
-    build_file = "//third_party:foxi.BUILD",
-    path = "third_party/foxi",
-)
-
-local_repository(
-    name = "com_google_protobuf",
-    path = "third_party/protobuf",
-)
-
-new_local_repository(
-    name = "eigen",
-    build_file = "//third_party:eigen.BUILD",
-    path = "third_party/eigen",
-)
-
-new_local_repository(
-    name = "cutlass",
-    build_file = "//third_party:cutlass.BUILD",
-    path = "third_party/cutlass",
-)
-
-new_local_repository(
-    name = "fbgemm",
-    build_file = "//third_party:fbgemm/BUILD.bazel",
-    path = "third_party/fbgemm",
-    repo_mapping = {"@cpuinfo" : "@org_pytorch_cpuinfo"}
-)
-
-new_local_repository(
-    name = "ideep",
-    build_file = "//third_party:ideep.BUILD",
-    path = "third_party/ideep",
-)
-
-new_local_repository(
-    name = "mkl_dnn",
-    build_file = "//third_party:mkl-dnn.BUILD",
-    path = "third_party/ideep/mkl-dnn",
-)
-
-new_local_repository(
-    name = "org_pytorch_cpuinfo",
-    build_file = "//third_party:cpuinfo/BUILD.bazel",
-    path = "third_party/cpuinfo",
-)
-
-new_local_repository(
-    name = "asmjit",
-    build_file = "//third_party:fbgemm/third_party/asmjit.BUILD",
-    path = "third_party/fbgemm/third_party/asmjit",
-)
-
-new_local_repository(
-    name = "sleef",
-    build_file = "//third_party:sleef.BUILD",
-    path = "third_party/sleef",
-)
-
-new_local_repository(
-    name = "fmt",
-    build_file = "//third_party:fmt.BUILD",
-    path = "third_party/fmt",
-)
-
-new_local_repository(
-    name = "kineto",
-    build_file = "//third_party:kineto.BUILD",
-    path = "third_party/kineto",
-)
-
-new_patched_local_repository(
-    name = "tbb",
-    patches = [
-        "@//third_party:tbb.patch",
-    ],
-    patch_strip = 1,
-    build_file = "//third_party:tbb.BUILD",
-    path = "third_party/tbb",
-)
-
-new_local_repository(
-    name = "tensorpipe",
-    build_file = "//third_party:tensorpipe.BUILD",
-    path = "third_party/tensorpipe",
-)
-
-http_archive(
-    name = "mkl",
-    build_file = "//third_party:mkl.BUILD",
-    strip_prefix = "lib",
-    sha256 = "59154b30dd74561e90d547f9a3af26c75b6f4546210888f09c9d4db8f4bf9d4c",
-    urls = [
-        "https://anaconda.org/anaconda/mkl/2020.0/download/linux-64/mkl-2020.0-166.tar.bz2",
-    ],
-)
-
-http_archive(
-    name = "mkl_headers",
-    build_file = "//third_party:mkl_headers.BUILD",
-    sha256 = "2af3494a4bebe5ddccfdc43bacc80fcd78d14c1954b81d2c8e3d73b55527af90",
-    urls = [
-        "https://anaconda.org/anaconda/mkl-include/2020.0/download/linux-64/mkl-include-2020.0-166.tar.bz2",
-    ],
-)
-
-http_archive(
-    name = "rules_python",
-    sha256 = "a644da969b6824cc87f8fe7b18101a8a6c57da5db39caa6566ec6109f37d2141",
-    strip_prefix = "rules_python-0.20.0",
-    url = "https://github.com/bazelbuild/rules_python/releases/download/0.20.0/rules_python-0.20.0.tar.gz",
-)
-
-load("@rules_python//python:repositories.bzl", "py_repositories")
-py_repositories()
+# Make our PyPI requirements available to Python targets via,
+# e.g. requirement("PyYAML") after loading:
+# load("@pip_parsed_deps//:requirements.bzl", "requirement")
+load("@rules_python//python:pip.bzl", "pip_parse")
+pip_parse(requirements = "//:requirements_lock.txt")
+load("@pip_parsed_deps//:requirements.bzl", "install_deps")
+install_deps()
 
 load("@pybind11_bazel//:python_configure.bzl", "python_configure")
 python_configure(name = "local_config_python", python_version="3")
