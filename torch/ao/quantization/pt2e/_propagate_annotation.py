--- conflicted
+++ resolved
@@ -17,11 +17,8 @@
         torch.ops.aten.permute.default,
         torch.ops.aten.permute_copy.default,
         torch.ops.aten.squeeze.dim,
-<<<<<<< HEAD
+        torch.ops.aten.squeeze_copy.dim,
         # TODO: remove?
-=======
-        torch.ops.aten.squeeze_copy.dim,
->>>>>>> 08704f96
         torch.ops.aten.adaptive_avg_pool2d.default,
         torch.ops.aten.view_copy.default,
         torch.ops.aten.view.default,
