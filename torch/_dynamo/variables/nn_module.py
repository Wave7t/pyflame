import functools
import inspect
import itertools
import types
from contextlib import contextmanager
from typing import Dict, List

import torch.nn
from torch._dynamo.variables.base import VariableTracker

from .. import skipfiles, variables
from ..allowed_functions import is_allowed
from ..exc import RestartAnalysis, unimplemented, Unsupported
from ..guards import GuardBuilder
from ..mutation_guard import GenerationTracker
from ..source import (
    AttrSource,
    FSDPNNModuleSource,
    GetItemSource,
    NNModuleSource,
    NotNNModuleSource,
)
from ..utils import (
    get_custom_getattr,
    get_fake_value,
    is_lazy_module,
    is_safe_constant,
    istensor,
    istype,
    nnmodule_has_hooks,
    object_has_getattribute,
    proxy_args_kwargs,
)
from .base import MutableLocal, typestr, VariableTracker
from .functions import invoke_and_store_as_constant
from .lists import SliceVariable
from .user_defined import UserDefinedObjectVariable


def initialize_lazy_module(tx, mod, args, kwargs):
    """
    Fairly coupled helper used by NNModuleVariable and UnspecializedNNModuleVariable.

    Used to cause lazy module to be initialized (and delete its init hook) before tracing. Especially
    useful now that 'allowed' modules graph-break on hooks, calling this first ensures there is no hook
    by the time we trace __call__ and thus no graph-break for lazy allowed modules.
    """
    assert len(kwargs) == 0

    if hasattr(mod, "_initialize_hook"):

        def convert_to_fake(x):
            if isinstance(x, torch.fx.Proxy):
                return get_fake_value(x.node, tx)
            else:
                return x

        input = [
            type(arg)([convert_to_fake(x) for x in arg])
            if isinstance(arg, (list, tuple))
            else convert_to_fake(arg)
            for arg in proxy_args_kwargs(args, {})[0]
        ]
        mod._infer_parameters(mod, input)


class NNModuleVariable(VariableTracker):
    _nonvar_fields = ["module_type", "module_key"]

    def __init__(self, module_type: type, module_key: str, **kwargs):
        super().__init__(**kwargs)
        self.module_type = module_type
        self.module_key = module_key
        assert self.source

    def python_type(self):
        return self.module_type

    def _wrap_submodule(self, tx, source, submod, *key_extra, **options):
        return

    def unpack_var_sequence(self, tx):
        # implement list/iter/tuple/etc calls
        base = tx.output.get_submodule(self.module_key)
        options = VariableTracker.propagate([self])
        if isinstance(base, torch.nn.ModuleDict):
            result = []
            for name, submod in base.items():
                name_var = variables.ConstantVariable(name)
                tx.output.register_attr_or_module(
                    submod,
                    self.module_key,
                    name,
                    source=NNModuleSource(GetItemSource(self.source, name)),
                    **options,
                )
                result.append(name_var)
            return result

        assert isinstance(
            base, (torch.nn.ModuleList, torch.nn.ParameterList, torch.nn.Sequential)
        ), typestr(base)
        assert self.source
        result = []
        for idx, submod in enumerate(base):
            result.append(
                tx.output.register_attr_or_module(
                    submod,
                    self.module_key,
                    idx,
                    source=NNModuleSource(GetItemSource(self.source, idx)),
                    **options,
                )
            )
        return result

    def call_hasattr(self, tx, name: str) -> "VariableTracker":
        options = VariableTracker.propagate(self)
        mod = tx.output.get_submodule(self.module_key)
        result = hasattr(mod, name)
        return variables.ConstantVariable(result, **options).add_guard(
            NNModuleSource(AttrSource(self.source, name)).make_guard(
                GuardBuilder.HASATTR
            )
        )

    def is_training(self, tx):
        mod = tx.output.get_submodule(self.module_key)
        return getattr(mod, "training", False)

    def convert_to_unspecialized(self, tx):
        """Restart analysis treating this module as an UnspecializedNNModuleVariable"""
        mod = tx.output.get_submodule(self.module_key)
        GenerationTracker.tag(mod)

        # Mark the class dynamic unless its module initialization
        if tx.f_code.co_name != "__init__":
            GenerationTracker.mark_class_dynamic(type(mod))
        raise RestartAnalysis()

    def _custom_getattr_fallback(self, base, tx, name, source, options):
        """Check for a __getattr__ and handle it specially if it is implemented"""
        if object_has_getattribute(base):
            unimplemented("torch.nn.Module with a custom __getattribute__ defined")

        getattr_fn = get_custom_getattr(base)
        if getattr_fn is None:
            return None

        if not isinstance(getattr_fn, types.FunctionType):
            unimplemented("torch.nn.Module with a non-function custom __getattr__")

        if getattr(base, "_is_fsdp_managed_module", False):
            from .builder import VariableBuilder

            return VariableBuilder(tx, source)(getattr_fn(base, name))
<<<<<<< HEAD
=======

>>>>>>> 4f836d63
        return variables.UserMethodVariable(getattr_fn, self, **options).call_function(
            tx, [variables.ConstantVariable(name)], {}
        )

    def var_getattr(self, tx, name):
        from .builder import VariableBuilder

        options = VariableTracker.propagate(self)
        guards = options.get("guards", set())

        if self.source:
            source = AttrSource(self.source, name)
            options["source"] = source
        else:
            source = None

        base = tx.output.get_submodule(self.module_key)
        base_dict = object.__getattribute__(base, "__dict__")
        object_member = True
        all_class_attribute_names = set()
        for x in inspect.getmro(base.__class__):
            all_class_attribute_names.update(x.__dict__.keys())

        if not self.source:
            unimplemented("GETATTR with no source")

        if name in base_dict:
            subobj = base_dict[name]
        elif (
            "_modules" in base_dict
            and name in base_dict["_modules"]
            and name not in all_class_attribute_names
        ):
            subobj = base_dict["_modules"][name]
        elif "_parameters" in base_dict and name in base_dict["_parameters"]:
            subobj = base_dict["_parameters"][name]
        elif "_buffers" in base_dict and name in base_dict["_buffers"]:
            subobj = base_dict["_buffers"][name]
        else:
            try:
                subobj = inspect.getattr_static(base, name)
                object_member = False
            except AttributeError:
                # see if we can fallback to __getattr__, which is not checked by getattr_static
                result = self._custom_getattr_fallback(
                    base=base, tx=tx, name=name, source=source, options=options
                )
                if result is not None:
                    return result
                # if we can't find a __getattr__, just raise the AttributeError
                raise

        if name == "__class__" and not object_member:
            return variables.UserDefinedClassVariable(base.__class__, **options)

        if object_member:
            return VariableBuilder(tx, NNModuleSource(source))(subobj)
        else:
            if istype(subobj, property):
                return variables.UserFunctionVariable(
                    subobj.fget,
                    guards=guards,
                    source=source,
                ).call_function(tx, [(self)], {})
            elif istype(subobj, classmethod):
                return variables.UserMethodVariable(
                    subobj.__func__,
                    variables.UserDefinedObjectVariable(type(base), guards=guards),
                    **options,
                )
            elif istype(subobj, staticmethod):
                return variables.UserFunctionVariable(subobj.__get__(base), **options)
            elif istype(subobj, types.FunctionType):
                return variables.UserMethodVariable(subobj, self, **options)
            elif is_safe_constant(subobj) or istensor(subobj):
                # Support possibly common cases of class members
                return VariableBuilder(tx, NNModuleSource(source))(subobj)
            elif istype(subobj, types.GetSetDescriptorType):
                assert source
                return VariableBuilder(tx, source)(subobj.__get__(base)).add_options(
                    options
                )
            else:
                unimplemented(
                    f"class property {typestr(base)} {typestr(subobj)} {subobj.__class__} {isinstance(subobj, types.GetSetDescriptorType)} {subobj.__get__(base)}"
                )

        return variables.GetAttrVariable(self, name, **options)

    @contextmanager
    def record_nn_module_stack(self, tx, mod):
        fully_qualified_name = self.source.name()
        try:
            tx.nn_module_stack[self.module_key] = (fully_qualified_name, type(mod))
            yield
        finally:
            del tx.nn_module_stack[self.module_key]

    def call_function(
        self,
        tx,
        args: "List[VariableTracker]",
        kwargs: "Dict[str, VariableTracker]",
    ) -> "VariableTracker":
        options = VariableTracker.propagate(self, args, kwargs.values())
        mod = tx.output.get_submodule(self.module_key)

        with self.record_nn_module_stack(tx, mod):
            is_lazy = is_lazy_module(mod)
            if (
                isinstance(mod, torch.nn.Sequential)
                and mod.__class__.forward is torch.nn.Sequential.forward
            ):
                # unroll Sequential()
                assert (
                    not is_lazy
                ), "Expected lazy sequential isn't a valid combination?"
                assert not kwargs
                (arg,) = args
                # TODO: Use named_children when it supports remove_duplicate=False.
                for child_name, submod in mod._modules.items():
                    tx.call_function(
                        tx.output.register_attr_or_module(
                            submod,
                            self.module_key,
                            child_name,
                            source=NNModuleSource(AttrSource(self.source, child_name)),
                            **options,
                        ),
                        [arg],
                        {},
                    )
                    arg = tx.pop()
                return arg

            if is_lazy:
                # The module type will change after it is called
                if mod.cls_to_become is not None:
                    self.module_type = mod.cls_to_become

                # The pre-hook runs to initialize the module shapes, then deletes itself.  After this,
                # the module is more or less not lazy and can be treated as a normal module regardless of
                # is_allowed or other variations.
                initialize_lazy_module(tx, mod, args, kwargs)

            # If we are tracing the higher order op, we want Dynamo to step
            # inside the module call so that Dynamo can see the underlying
            # parameters and buffers and raise them as inputs to the graph.
            if tx.output.is_root_tracer() and is_allowed(mod.__class__):
                if nnmodule_has_hooks(
                    mod, check_forward_hooks=True, check_backward_hooks=True
                ):
                    # End of fn, this bubbles up and restarts tracing.
                    self.convert_to_unspecialized(tx)

                from .builder import wrap_fx_proxy

                return wrap_fx_proxy(
                    tx=tx,
                    proxy=tx.output.create_proxy(
                        "call_module",
                        self.module_key,
                        *proxy_args_kwargs(args, kwargs),
                    ),
                    **options,
                )
            else:
                assert self.source, (
                    "Must provide a valid source in order to inline, "
                    "since inlined function may have default args which must be guarded."
                )
                if isinstance(mod, torch.fx.GraphModule):
                    # TODO: do we want to support __call__ for GM's?
                    # If so at least some changes are needed, we don't allow inlining
                    # the call_wrapped currently, and maybe other issues too
                    fn = mod.forward
                else:
                    fn = mod._call_impl
                fn_source = AttrSource(self.source, "__call__")
                if istype(fn, types.MethodType):
                    fn = fn.__func__
                    fn_source = AttrSource(fn_source, "__func__")
                    args = [self] + args
                else:
                    assert istype(fn, types.FunctionType)
                options["source"] = fn_source
                return tx.inline_user_function_return(
                    variables.UserFunctionVariable(fn, **options),
                    args,
                    kwargs,
                )

    def call_method(
        self,
        tx,
        name,
        args: "List[VariableTracker]",
        kwargs: "Dict[str, VariableTracker]",
        constant=False,
    ) -> "VariableTracker":
        from . import ConstantVariable, ListIteratorVariable, TupleVariable

        options = VariableTracker.propagate(self, args, kwargs.values())
        key = self.module_key
        module = tx.output.get_submodule(key)

        def generic_call_method_helper(name):
            # Helper function to put a `call_method` node in FX graph,
            # with nn.Module as the first arg.
            mod_proxy = tx.output.create_proxy(
                "get_attr",
                self.module_key,
                tuple(),
                {},
            )
            mod_proxy.node.meta["example_value"] = module

            proxy_args, proxy_kwargs = proxy_args_kwargs(args, kwargs)

            from .builder import wrap_fx_proxy

            return wrap_fx_proxy(
                tx=tx,
                proxy=tx.output.create_proxy(
                    "call_method",
                    name,
                    args=(mod_proxy, *proxy_args),
                    kwargs=proxy_kwargs,
                ),
                **options,
            )

        if name in ["_call_impl", "_wrapped_call_impl"]:
            # Example: `self.layer.__call__(x)`
            # This is used for explicit calling `__call__` in a forward function.
            # Dynamo inlines `__call__`, includes hooks.
            return self.call_function(tx, args, kwargs)
        elif name == "forward":
            # Example: `self.layer.forward(x)`
            # This is used for explicit calling `forward` in a forward function.
            # Dynamo puts `call_method` node in FX, doesn't trigger hooks.
            with self.record_nn_module_stack(tx, module):
                return generic_call_method_helper(name)

        if name == "_check_input_dim" and skipfiles.is_torch_inline_allowed(
            inspect.getfile(module.__class__._check_input_dim)
        ):
            return ConstantVariable(True, **options)

        if name == "_get_item_by_idx":
            assert args[1].is_python_constant()
            assert isinstance(args[0], TupleVariable)
            mod_var = args[0].items[args[1].value]
            if isinstance(mod_var, UnspecializedNNModuleVariable):
                return mod_var
            key = mod_var.module_key
            submod = tx.output.get_submodule(key)
            return tx.output.register_attr_or_module(
                submod,
                key,
                key,
                source=NNModuleSource(GetItemSource(self.source, key)),
                **options,
            )

        if constant:
            fn = getattr(module, name)
            name = f"{module.__class__.__name__}_{name}_result"
            return invoke_and_store_as_constant(tx, fn, name, options, args, kwargs)

        def assert_all_args_kwargs_const():
            if not all(
                x.is_python_constant() for x in itertools.chain(args, kwargs.values())
            ):
                raise unimplemented(f"non-const NNModule method {name}")

        def get_kwargs(*names):
            assert_all_args_kwargs_const()
            fn = getattr(module, name)
            bound_args = inspect.signature(fn).bind(
                *([x.as_python_constant() for x in args]),
                **{k: v.as_python_constant() for k, v in kwargs.items()},
            )
            bound_args.apply_defaults()
            bound_args = bound_args.arguments
            return {k: bound_args[k] for k in names}

        def wrap_values(items):
            result = []
            for name, submod in items:
                result.append(
                    tx.output.register_attr_or_module(
                        submod,
                        key,
                        name,
                        source=NNModuleSource(gen_source(self.source, name)),
                        **options,
                    )
                )
            return ListIteratorVariable(result, mutable_local=MutableLocal(), **options)

        def named_embed(name, obj):
            return TupleVariable(
                [
                    ConstantVariable(name, **options),
                    tx.output.register_attr_or_module(
                        obj,
                        key,
                        name,
                        source=NNModuleSource(gen_source(self.source, name)),
                        **options,
                    ),
                ]
            )

        def gen_source(source, name):
            name_split = name.split(".")
            if name_split[0] == "":
                return source
            while len(name_split) > 0:
                x = name_split.pop(0)
                source = AttrSource(source, x)
            return source

        if name == "named_children":
            assert not (args or kwargs)
            result = []
            for name, submod in module.named_children():
                result.append(named_embed(name, submod))
            return ListIteratorVariable(result, mutable_local=MutableLocal(), **options)
        elif name == "named_parameters":
            result = []
            for name, param in module.named_parameters(
                **get_kwargs("prefix", "recurse")
            ):
                result.append(named_embed(name, param))
            return ListIteratorVariable(result, mutable_local=MutableLocal(), **options)
        elif name == "named_buffers":
            result = []
            for name, buffer in module.named_buffers(
                **get_kwargs("prefix", "recurse", "remove_duplicate")
            ):
                result.append(named_embed(name, buffer))
            return ListIteratorVariable(result, mutable_local=MutableLocal(), **options)
        elif name == "named_modules":
            result = []
            for name, submod in module.named_modules(
                **get_kwargs("memo", "prefix", "remove_duplicate")
            ):
                result.append(named_embed(name, submod))
            return ListIteratorVariable(result, mutable_local=MutableLocal(), **options)
        elif name == "children":
            assert not (args or kwargs)
            return wrap_values(module.named_children())
        elif name == "modules":
            return wrap_values(module.named_modules())
        elif name == "parameters":
            return wrap_values(module.named_parameters(**get_kwargs("recurse")))
        elif name == "buffers":
            return wrap_values(module.named_buffers(**get_kwargs("recurse")))
        elif name == "keys":
            assert not (args or kwargs)
            result = []
            for name in module.keys():
                result.append(ConstantVariable(name, **options))
            return ListIteratorVariable(result, mutable_local=MutableLocal(), **options)
        elif name == "values":
            assert not (args or kwargs)
            return wrap_values(module.items())
        elif name == "items":
            assert not (args or kwargs)
            result = []
            for name, submod in module.items():
                result.append(named_embed(name, submod))
            return ListIteratorVariable(result, mutable_local=MutableLocal(), **options)
        elif name == "__len__":
            assert not (args or kwargs)
            return ConstantVariable(len(module), **options)
        elif (
            name == "__contains__"
            and isinstance(module, (torch.nn.ModuleDict, torch.nn.ParameterDict))
            and args
            and args[0].is_python_constant()
        ):
            return ConstantVariable(
                args[0].as_python_constant() in module._modules, **options
            )
        elif name == "__getitem__":
            assert not kwargs and len(args) == 1
            builtin_supported = (
                torch.nn.ModuleDict.__getitem__,
                torch.nn.ModuleList.__getitem__,
                torch.nn.ParameterDict.__getitem__,
                torch.nn.ParameterList.__getitem__,
                torch.nn.Sequential.__getitem__,
            )

            if type(module).__getitem__ not in builtin_supported:
                assert isinstance(args[0], variables.ConstantVariable), typestr(args[0])
                key = args[0].as_python_constant()
                assert isinstance(key, (str, int))
                fn = getattr(module, name).__func__

                assert isinstance(fn, types.FunctionType)

                src = AttrSource(AttrSource(self.source, name), "__func__")
                return tx.inline_user_function_return(
                    variables.UserFunctionVariable(fn, source=src, **options),
                    [self] + list(args),
                    kwargs,
                )

            assert self.source

            if isinstance(args[0], SliceVariable):
                # Build a TupleVariable of NNModules
                result = []
                submods = []

                # Turn the slice into the list of integers
                keys = list(range(len(module)))[args[0].as_python_constant()]
                for idx, submod in enumerate(module[args[0].as_python_constant()]):
                    key = keys[idx]
                    src = NNModuleSource(GetItemSource(self.source, key))
                    result.append(
                        tx.output.register_attr_or_module(
                            submod,
                            key,
                            source=src,
                            **options,
                        )
                    )
                    submods.append(submod)

                new_module = torch.nn.Sequential(*submods)
                new_module_variable = tx.output.register_attr_or_module(
                    new_module,
                    f"{self}.__getitem__(slice)",
                    source=NNModuleSource(
                        GetItemSource(self.source, args[0].as_python_constant())
                    ),
                    **options,
                )
                return new_module_variable

            key = args[0].as_python_constant()
            submod = module[key]
            return tx.output.register_attr_or_module(
                submod,
                key,
                args[0].as_python_constant(),
                source=NNModuleSource(GetItemSource(self.source, key)),
                **options,
            )
        elif (
            name == "_get_abs_string_index"
            or (
                isinstance(module, torch.nn.modules.conv._ConvNd)
                and name == "_conv_forward"
            )
            or (
                isinstance(module, torch.nn.modules.conv._ConvTransposeNd)
                and name == "_output_padding"
            )
        ):
            # Inline the function
            fn = getattr(module, name).__func__
            fn_source = AttrSource(self.source, "__func__")
            options["source"] = fn_source
            return tx.inline_user_function_return(
                variables.UserFunctionVariable(fn, **options),
                [self] + args,
                kwargs,
            )
        # A loose heuristic, but seems to be generally good before we drop into the
        # manual handling of inputs
        elif (
            name in module.__class__.__dict__
            and callable(module.__class__.__dict__[name])
            and all(
                isinstance(x, variables.TensorVariable)
                for x in itertools.chain(args, kwargs.values())
            )
        ):
            return generic_call_method_helper(name)
        else:
            return super().call_method(tx, name, args, kwargs)


class UnspecializedNNModuleVariable(UserDefinedObjectVariable):
    _nonvar_fields = ["value_type"]

    """
    The above class will specialize on the id() of a module and place
    parameters on the torch.fx.GraphModule.  Giving one graph per
    module instance.  This version treats nn.Modules() like other user
    defined objects and will pass parameters into the FX graph as inputs.
    Giving one graph per module class.
    """

    def __init__(self, value, **kwargs):
        if (
            getattr(value, "_is_fsdp_managed_module", False)
            and type(self) == UnspecializedNNModuleVariable
        ):
            raise RuntimeError(f"Illegal construction {type(self)}")
        if type(value) is torch.jit._script.RecursiveScriptModule:
            raise Unsupported(
                "ScriptModules aren't supported in UnspecializedNNModuleVariable"
                " becuase their .forward function isn't a static member of their type"
            )
        if (
            getattr(value, "_is_fsdp_managed_module", False)
            and type(self) == UnspecializedNNModuleVariable
        ):
            raise RuntimeError(f"Illegal construction {type(self)}")
        if "value_type" in kwargs:
            lazy_value_to_become = getattr(kwargs["value_type"], "cls_to_become", None)
            if type(value) is lazy_value_to_become:
                # We may have cloned a variabletracker for a LazyModule earlier (e.g. tracking side-effects)
                # and then later we called and mutated the LazyModule into a MaterializedModule.
                # We do not do the mutation upon first seeing a LazyModule since we preserve eager semantics to only
                # mutate upon first call, but this requires we update multiple copies of the VariableTracker post-mutation.
                kwargs["value_type"] = type(value)

        super().__init__(value=value, **kwargs)
        if self.source and self.source.is_nn_module():
            # force guard checks even when `not config.guard_nn_modules``
            self.source = NotNNModuleSource(self.source)

    @staticmethod
    @functools.lru_cache(None)
    def _nn_module_method_ids():
        return {
            id(x.__code__)
            for x in torch.nn.Module.__dict__.values()
            if hasattr(x, "__code__")
        }

    def unpack_var_sequence(self, tx):
        from .builder import VariableBuilder

        try:
            fn = inspect.getattr_static(self.value_type, "__iter__")
        except AttributeError as e:
            raise NotImplementedError from e

        if fn in (
            torch.nn.ModuleList.__iter__,
            torch.nn.ParameterList.__iter__,
            torch.nn.Sequential.__iter__,
        ):
            assert self.source
            return [
                VariableBuilder(tx, source=GetItemSource(self.source, idx))(
                    item
                ).add_options(self)
                for idx, item in enumerate(self.value)
            ]

        return super().unpack_var_sequence(tx)

    def call_function(
        self, tx, args: "List[VariableTracker]", kwargs: "Dict[str, VariableTracker]"
    ) -> "VariableTracker":
        options = VariableTracker.propagate(self, args, kwargs.values())
        mod = self.value
        # see comment on lazy module handling in NNModuleVariable.call_function for context
        if is_lazy_module(mod):
            if mod.cls_to_become is not None:
                self.value_type = mod.cls_to_become
            initialize_lazy_module(tx, mod, args, kwargs)
        name = "_call_impl"
        fn = getattr(self.value_type, name)
        if self.source:
            source = AttrSource(AttrSource(self.source, "__class__"), name)
        else:
            source = None

        return variables.UserFunctionVariable(
            fn, source=source, **options
        ).call_function(tx, [self] + list(args), kwargs)

    def call_method(
        self,
        tx,
        name,
        args: "List[VariableTracker]",
        kwargs: "Dict[str, VariableTracker]",
    ) -> "VariableTracker":
        from .builder import VariableBuilder

        options = VariableTracker.propagate(self, args, kwargs.values())
        if name in ["_call_impl", "_wrapped_call_impl"]:
            fn = getattr(self.value_type, name)
            if self.source:
                source = AttrSource(AttrSource(self.source, "__class__"), name)
            else:
                source = None

            return variables.UserFunctionVariable(
                fn, source=source, **options
            ).call_function(tx, [self] + list(args), kwargs)

        if name not in getattr(self.value, "__dict__", {}):
            try:
                method = inspect.getattr_static(type(self.value), name)
            except AttributeError:
                method = None

            if method is torch.nn.Module.parameters:
                assert not args or kwargs
                if tx.output.side_effects.has_pending_mutation(self):
                    unimplemented("Module.parameters() with pending mutation")
                options["guards"].add(
                    self.source.make_guard(GuardBuilder.NN_MODULE_PARAM_NAMES)
                )
                items = []
                for name, value in self.value.named_parameters():
                    items.append(
                        VariableBuilder(tx, AttrSource(self.source, name))(
                            value
                        ).add_options(options)
                    )
                return variables.ListIteratorVariable(
                    items, mutable_local=MutableLocal(), **options
                )
            elif isinstance(method, staticmethod):
                source = AttrSource(
                    AttrSource(AttrSource(self.source, "__class__"), name), "__func__"
                )
                return tx.inline_user_function_return(
                    variables.UserFunctionVariable(
                        method.__func__, source=source, **options
                    ),
                    args,
                    kwargs,
                )

            if id(method.__code__) in self._nn_module_method_ids():
                unimplemented(f"UnspecializedNNModuleVariable missing {name}")

        return super().call_method(tx, name, args, kwargs)


class FSDPManagedNNModuleVariable(UnspecializedNNModuleVariable):
    """
    Tracing behavior: trace into submodules and treat them as Unspecialized, do not
    register parameters to the top-level, treat them as function inputs.

    Guards behavior: if 'skip_fsdp_guards', many guards that would be installed
    by a vanilla UnspecializedNNModuleVariable are simply dropped, on the basis
    that a user wrapping their model in FSDP(model) is already opting into a
    requirement to not modify internal model state, which would already break FSDP without
    compilation.
    """

    def __init__(self, value, module_key, **kwargs):
        source = kwargs.get("source", None)
        assert (
            source is not None
        ), "FSDPManagedNNModule depends on having an accurate source to control guarding."

        super().__init__(value=value, **kwargs)
        if torch._dynamo.config.skip_fsdp_guards:
            self.source = FSDPNNModuleSource(source)
        else:
            # this makes us behave like a usual UnspecializedNNModuleVariable for guarding purposes
            self.source = NotNNModuleSource(source)
        self.module_key = module_key

    def call_method(
        self, tx, name, args: List[VariableTracker], kwargs: Dict[str, VariableTracker]
    ) -> VariableTracker:
        key = self.module_key
        options = VariableTracker.propagate(self, args, kwargs.values())

        def assert_all_args_kwargs_const():
            if not all(
                x.is_python_constant() for x in itertools.chain(args, kwargs.values())
            ):
                raise unimplemented(f"non-const NNModule method {name}")

        def get_kwargs(*names):
            assert_all_args_kwargs_const()
            fn = getattr(self.value, name)
            bound_args = inspect.signature(fn).bind(
                *([x.as_python_constant() for x in args]),
                **{k: v.as_python_constant() for k, v in kwargs.items()},
            )
            bound_args.apply_defaults()
            bound_args = bound_args.arguments
            res = {}
            for k in names:
                if k in bound_args:
                    res[k] = bound_args[k]
            return res

        def gen_source(source, name):
            name_split = name.split(".")
            if name_split[0] == "":
                return source
            while len(name_split) > 0:
                x = name_split.pop(0)
                source = AttrSource(source, x)
            return source

        def wrap_values(items):
            result = []
            for name, submod in items:
                result.append(
                    tx.output.register_attr_or_module(
                        submod,
                        key,
                        name,
                        source=FSDPNNModuleSource(gen_source(self.source, name)),
                        **options,
                    )
                )
            return variables.ListIteratorVariable(
                result, mutable_local=MutableLocal(), **options
            )

        def named_embed(name, obj):
            return variables.TupleVariable(
                [
                    variables.ConstantVariable(name, **options),
                    tx.output.register_attr_or_module(
                        obj,
                        key,
                        name,
                        source=FSDPNNModuleSource(gen_source(self.source, name)),
                        **options,
                    ),
                ]
            )

        if name == "buffers":
            return wrap_values(self.value.named_buffers(**get_kwargs("recurse")))
        elif name == "named_buffers":
            result = []
            for name, buffer in self.value.named_buffers(
                **get_kwargs("prefix", "recurse", "remove_duplicate")
            ):
                result.append(named_embed(name, buffer))
            return variables.ListIteratorVariable(
                result, mutable_local=MutableLocal(), **options
            )
        elif name == "children":
            assert not (args or kwargs)
            return wrap_values(self.value.named_children())
        return super().call_method(tx, name, args, kwargs)

    def var_getattr(self, tx, name):
        if name in ["named_buffers", "children", "buffers"]:
            # Route this to produce a ListIteratorVariable instead of getting the generator
            return variables.LambdaVariable(
                lambda *args, **kwargs: self.call_method(tx, name, args, kwargs)
            ).add_options(self)
        return super().var_getattr(tx, name)

    def as_python_constant(self):
        return self.value<|MERGE_RESOLUTION|>--- conflicted
+++ resolved
@@ -154,10 +154,6 @@
             from .builder import VariableBuilder
 
             return VariableBuilder(tx, source)(getattr_fn(base, name))
-<<<<<<< HEAD
-=======
-
->>>>>>> 4f836d63
         return variables.UserMethodVariable(getattr_fn, self, **options).call_function(
             tx, [variables.ConstantVariable(name)], {}
         )
