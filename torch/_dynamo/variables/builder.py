--- conflicted
+++ resolved
@@ -888,10 +888,7 @@
                     curr_size = self.tx.output.frame_state[name]
                     if curr_size != value:
                         curr_size = None
-<<<<<<< HEAD
-=======
-
->>>>>>> 635ce2ee6cc... Enable dynamic shapes by default
+
                 self.tx.output.frame_state[name] = curr_size
 
                 # TODO: This should be dynamic, as we in general do not
@@ -907,11 +904,6 @@
                         value=value,
                         guards=self.make_guards(GuardBuilder.CONSTANT_MATCH),
                     )
-<<<<<<< HEAD
-=======
-
-                dynamic_dim = DimDynamic.DYNAMIC
->>>>>>> 635ce2ee6cc... Enable dynamic shapes by default
 
                 wrapped_value = shape_env.create_symintnode(
                     # TODO: This is wrong wrong wrong, create_symbol will
