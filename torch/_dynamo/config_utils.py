import contextlib

import pickle
import unittest
from types import FunctionType, ModuleType
from typing import Any, Dict, Set
from unittest import mock

<<<<<<< HEAD
import torch

from . import external_utils


@dataclasses.dataclass
class DynamoConfig:
    # the name of a file to write the logs to
    log_file_name: Optional[str] = None

    # Verbose will print full stack traces on warnings and errors
    verbose: bool = os.environ.get("TORCHDYNAMO_VERBOSE", "0") == "1"

    # verify the correctness of optimized backend
    verify_correctness: bool = False

    # need this many ops to create an FX graph
    minimum_call_count: int = 1

    # turn on/off DCE pass
    dead_code_elimination: bool = True

    # disable (for a function) when cache reaches this size
    cache_size_limit: int = 64

    # whether or not to specialize on int inputs.  This only has an effect with
    # dynamic_shapes; when dynamic_shapes is False, we ALWAYS specialize on int
    # inputs
    specialize_int: bool = False

    # Assume these functions return constants
    constant_functions: Dict[ModuleType, bool] = dataclasses.field(
        default_factory=lambda: {
            torch.jit.is_scripting: False,
            torch.jit.is_tracing: False,
            torch._C._get_tracing_state: None,
            torch.fx._symbolic_trace.is_fx_tracing: False,
            torch.onnx.is_in_onnx_export: False,
            external_utils.is_compiling: True,
            torch._utils.is_compiling: True,
        }
    )

    # don't specialize on shapes and strides and put shape ops in graph
    dynamic_shapes: bool = os.environ.get("TORCHDYNAMO_DYNAMIC_SHAPES") == "1"

    # This is a temporarily flag, which changes the behavior of dynamic_shapes=True.
    # When assume_static_by_default is True, we only allocate symbols for shapes marked dynamic via mark_dynamic.
    # NOTE - this flag can be removed once we can run dynamic_shapes=False w/ the mark_dynamic API
    # see [Note - on the state of mark_dynamic]
    assume_static_by_default: bool = True

    # This flag changes how dynamic_shapes=True works, and is meant to be used in conjunction
    # with assume_static_by_default=True.
    # With this flag enabled, we always compile a frame as fully static for the first time, and, if we fail
    # any guards due to wobbles in shape, we recompile with *all* the wobbled shapes as being marked dynamic.
    automatic_dynamic_shapes = True

    # Set this to False to assume nn.Modules() contents are immutable (similar assumption as freezing)
    guard_nn_modules: bool = False

    # This feature doesn't really work.  We offer this flag for experimental
    # purposes / if you want to help us build out support.
    #
    # torchdynamo has very limited support for tensor subclasses that implement
    # __torch_function__.  Our current support is limited to tensor subclasses
    # that DO NOT store metadata on the tensor (in general, dynamo does not
    # support Python code that stores extra attributes on tensors at present).
    # If your tensor subclass purely changes function call behavior via
    # __torch_function__, you can allow torchdynamo to trace into it by
    # adding it to traceable_tensor_subclasses.  We don't do any safety checks,
    # so it is up to you to ensure that your subclass is well behaved.  See also
    # https://github.com/pytorch/torchdynamo/issues/1948
    #
    # We do NOT currently support __torch_dispatch__.  The implementation is
    # currently buggy, the main show stopper for nontrivial use is
    # https://github.com/pytorch/torchdynamo/issues/1952
    traceable_tensor_subclasses: Set[Type] = dataclasses.field(default_factory=set)

    # Suppress errors in torch._dynamo.optimize, instead forcing a fallback to eager.
    # This is a good way to get your model to work one way or another, but you may
    # lose optimization opportunities this way.  Devs, if your benchmark model is failing
    # this way, you should figure out why instead of suppressing it.
    suppress_errors: bool = bool(os.environ.get("TORCHDYNAMO_SUPPRESS_ERRORS", False))

    # Record and write an execution record of the current frame to a file
    # if an exception is encountered
    replay_record_enabled: bool = bool(os.environ.get("TORCH_COMPILE_DEBUG", False))

    # Rewrite assert statement in python with torch._assert
    rewrite_assert_with_torch_assert: bool = True

    # Show a warning on every graph break
    print_graph_breaks: bool = False

    # Disable dynamo
    disable = os.environ.get("TORCH_COMPILE_DISABLE", False)

    # If a PyTorch module is in this allowlist, torchdynamo will be allowed
    # to inline objects from it or its children.
    skipfiles_inline_module_allowlist: Set[ModuleType] = dataclasses.field(
        default_factory=lambda: {
            torch.nn,
            torch.distributions,
            torch.testing,
            torch.ao.nn,
            torch._refs,
            torch._prims,
            torch._decomp,
            torch.utils._contextlib,
        }
    )

    # If a string representing a PyTorch module is in this ignorelist,
    # the `allowed_functions.is_allowed` function will not consider it
    # when creating a list of PyTorch functions that will appear in
    # FX IR.
    allowed_functions_module_string_ignorelist: Set[str] = dataclasses.field(
        default_factory=lambda: {
            "torch.distributions",
            "torch.testing",
            "torch._refs",
            "torch._prims",
            "torch._decomp",
        }
    )

    # Debug Flag to try minifier at different stages. Possible values are {None, "aot", "dynamo"}
    # None - Minifier is switched off
    # dynamo - Runs minifier on the TorchDynamo produced graphs, if compilation fails
    # aot - Runs minifier on the Aot Autograd produced graphs, if compilation fails
    repro_after: bool = os.environ.get("TORCHDYNAMO_REPRO_AFTER", None)
    # Compiler compilation debug info
    # 1: Dumps the original graph out to repro.py if compilation fails
    # 2: Dumps a minifier_launcher.py if compilation fails.
    # 3: Always dumps a minifier_launcher.py. Good for segfaults.
    # 4: Dumps a minifier_launcher.py if the accuracy fails.
    repro_level: int = int(os.environ.get("TORCHDYNAMO_REPRO_LEVEL", 2))

    # By default, we try to detect accuracy failure by running both forward
    # and backward of a torchdynamo produced graph (if you are using repro_after
    # 'dynamo').  This setting forces us to only test the forward graph and
    # not the backward graph.  This can be helpful if you're trying to debug
    # an inference only problem, but the minifier seems to be choking on the
    # backwards step
    # TODO: Detect this situation automatically so the user doesn't need
    # to manually configure this
    repro_forward_only: bool = os.environ.get("TORCHDYNAMO_REPRO_FORWARD_ONLY") == "1"

    # The tolerance we should use when testing if a compiled graph
    # has diverged so that we should treat it as an accuracy failure
    repro_tolerance: float = 1e-3

    # Not all backends support scalars. Some calls on torch.Tensor (like .item()) return a scalar type.
    # When this flag is set to False, we introduce a graph break instead of capturing.
    # This requires dynamic_shapes to be True.
    capture_scalar_outputs: bool = False

    # Not all backends support operators that have dynamic output shape (e.g.,
    # nonzero, unique).  When this flag is set to False, we introduce a graph
    # break instead of capturing.  This requires dynamic_shapes to be True.
    # If you set this to True, you probably also want capture_scalar_outputs
    # (these are separated for historical reasons).
    capture_dynamic_output_shape_ops: bool = False

    # Should almost always be true in prod. This relaxes the requirement that cond's true_fn and
    # false_fn produces code with identical guards.
    enforce_cond_guards_match: bool = True

    # Automatically split model graph into pieces to match DDP bucket sizes
    # to allow DDP comm/compute overlap.  Disable to allow DDP models to
    # run without graph-breaks, but also without comm/compute overlap.
    # set torch._dynamo.config.log_level to INFO or DEBUG for more info
    # about optimize_ddp behavior.
    optimize_ddp: bool = True

    # If True, raises exception if TorchDynamo is called with a context manager
    raise_on_ctx_manager_usage: bool = True

    # If True, raise when aot autograd is unsafe to use
    raise_on_unsafe_aot_autograd: bool = False

    # Throw an error if backend changes without reset
    raise_on_backend_change: bool = False

    # If true, error with a better message if we symbolically trace over a
    # dynamo-optimized function. If false, silently suppress dynamo.
    error_on_nested_fx_trace: bool = True

    # Make dynamo skip guarding on hooks on nn modules
    # Note: unsafe: if your model actually has hooks and you remove them, or doesn't and  you add them,
    # dynamo will not notice and will execute whichever version you first compiled.
    skip_nnmodule_hook_guards = True

    # Disables graph breaking on rnn. YMMV with backends.
    allow_rnn: bool = False

    # Show a warning for every specialization
    print_specializations = False

    # If true, error if we try to compile a function that has
    # been seen before.
    error_on_recompile = False

    # Typically, if you mark_dynamic a dimension, we will error if the dimension
    # actually ended up getting specialized.  This knob changes the behavior so
    # that we don't error at all.  This is helpful for our CI where I'm using a
    # heuristic to mark batch dimensions as dynamic and the heuristic may get it
    # wrong.
    allow_ignore_mark_dynamic: bool = False

    # Print guards
    print_guards = os.environ.get("TORCHDYNAMO_PRINT_GUARDS", None) == "1"

    # If true, error if we try to compile a function that has
    # been seen before.
    error_on_recompile = False

    # root folder of the project
    base_dir: bool = dirname(dirname(dirname(abspath(__file__))))

    # If True, record autograd profiler events for dynamo cache lookups (guards)
    # TODO can we default this to True?
    # and how can we cause registration/deregestration to be sensitive to runtime change of this flag?
    profile_cache_lookup = False

    DEBUG_DIR_VAR_NAME = "TORCH_COMPILE_DEBUG_DIR"

    # this is to resolve a import problem in fbcode, we will be deleting
    # this very shortly
    DO_NOT_USE_legacy_non_fake_example_inputs = False

    # Whether to skip guarding on FSDP-managed modules
    skip_fsdp_guards: bool = True

    def is_fbcode(self):
        return not hasattr(torch.version, "git_version")

    def setup_debug_dir(self):
        if self.DEBUG_DIR_VAR_NAME in os.environ:
            self.debug_dir_root = os.path.join(
                os.environ[DEBUG_DIR_VAR_NAME], "torch_compile_debug"
            )
        elif self.is_fbcode():
            self.debug_dir_root = os.path.join(
                tempfile.gettempdir(), "torch_compile_debug"
            )
        else:
            self.debug_dir_root = os.path.join(os.getcwd(), "torch_compile_debug")
        return self

    def save_config(self):
        config = copy.copy(self)
        for key in _save_config_ignore:
            delattr(config, key)
        return pickle.dumps(config, protocol=2)

    def load_config(self, content):
        state = pickle.loads(content)
        self.__dict__.update(state.__dict__)
        return self

    def update(self, content_dict):
        self.__dict__.update(content_dict)

    def patch(self, arg1=None, arg2=None, **kwargs):
        """
        Decorator and/or context manager to make temporary changes to a config.

        As a decorator:

            @config.patch("name", val)
            @config.patch(name1=val1, name2=val2):
            @config.patch({"name1": val1, "name2", val2})
            def foo(...):
                ...

        As a context manager:

            with config.patch("name", val):
                ...
        """
        if arg1 is not None:
            if arg2 is not None:
                # patch("key", True) syntax
                changes = {arg1: arg2}
            else:
                # patch({"key": True}) syntax
                changes = arg1
            assert not kwargs
        else:
            # patch(key=True) syntax
            changes = kwargs
            assert arg2 is None
        assert isinstance(changes, dict), f"expected `dict` got {type(changes)}"
        prior = {}
        config = self

        class ConfigPatch(ContextDecorator):
            def __enter__(self):
                assert not prior
                for key in changes.keys():
                    # KeyError on invalid entry
                    prior[key] = getattr(config, key)
                config.__dict__.update(changes)

            def __exit__(self, exc_type, exc_val, exc_tb):
                config.__dict__.update(prior)
                prior.clear()

        return ConfigPatch()


_save_config_ignore = {
    "repro_after",
    "repro_level",
    # workaround: "cannot pickle PyCapsule"
    "constant_functions",
    # workaround: "cannot pickle module"
    "skipfiles_inline_module_allowlist",
}

config = DynamoConfig()
config.setup_debug_dir()

=======
>>>>>>> 4b3e3640
# Types saved/loaded in configs
CONFIG_TYPES = (int, float, bool, type(None), str, list, set, tuple, dict)


def install_config_module(module):
    """
    Converts a module-level config into a `ConfigModule()`
    """

    class ConfigModuleInstance(ConfigModule):
        _bypass_keys = set()

    def visit(source, dest, prefix):
        """Walk the module structure and move everything to module._config"""
        for key, value in list(source.__dict__.items()):
            if key.startswith("__") or isinstance(value, (ModuleType, FunctionType)):
                continue

            name = f"{prefix}{key}"
            if isinstance(value, property) and dest is module:
                # make @property work at the module level
                delattr(module, key)
                setattr(ConfigModuleInstance, key, value)
                ConfigModuleInstance._bypass_keys.add(key)
            elif isinstance(value, CONFIG_TYPES):
                config[name] = value
                if dest is module:
                    delattr(module, key)
            elif isinstance(value, type):
                assert value.__module__ == module.__name__
                # a subconfig with `class Blah:` syntax
                proxy = SubConfigProxy(module, f"{name}.")
                visit(value, proxy, f"{name}.")
                setattr(dest, key, proxy)
            else:
                raise AssertionError(f"Unhandled config {key}={value} ({type(value)})")

    config = dict()
    visit(module, module, "")
    module._config = config
    module._allowed_keys = set(config.keys())
    module.__class__ = ConfigModuleInstance


class ConfigModule(ModuleType):
    _config: Dict[str, Any]
    _allowed_keys: Set[str]
    _bypass_keys: Set[str]

    def __init__(self):
        raise NotImplementedError(
            f"use {__name__}.install_config_module(sys.modules[__name__])"
        )

    def __setattr__(self, name, value):
        if name in self._bypass_keys:
            super().__setattr__(name, value)
        elif name not in self._allowed_keys:
            raise AttributeError(f"{self.__name__}.{name} does not exist")
        else:
            self._config[name] = value

    def __getattr__(self, name):
        try:
            return self._config[name]
        except KeyError:
            # make hasattr() work properly
            raise AttributeError(f"{self.__name__}.{name} does not exist")

    def __delattr__(self, name):
        # must support delete because unittest.mock.patch deletes
        # then recreate things
        del self._config[name]

    def save_config(self):
        """Convert config to a pickled blob"""
        config = dict(self._config)
        for key in config.get("_save_config_ignore", ()):
            config.pop(key)
        return pickle.dumps(config, protocol=2)

    def load_config(self, data):
        """Restore from a prior call to save_config()"""
        self.to_dict().update(pickle.loads(data))

    def to_dict(self):
        return self._config

    def patch(self, arg1=None, arg2=None, **kwargs):
        """
        Decorator and/or context manager to make temporary changes to a config.

        As a decorator:

            @config.patch("name", val)
            @config.patch(name1=val1, name2=val2):
            @config.patch({"name1": val1, "name2", val2})
            def foo(...):
                ...

        As a context manager:

            with config.patch("name", val):
                ...
        """
        if arg1 is not None:
            if arg2 is not None:
                # patch("key", True) syntax
                changes = {arg1: arg2}
            else:
                # patch({"key": True}) syntax
                changes = arg1
            assert not kwargs
        else:
            # patch(key=True) syntax
            changes = kwargs
            assert arg2 is None
        assert isinstance(changes, dict), f"expected `dict` got {type(changes)}"
        prior = {}
        config = self

        class ConfigPatch(ContextDecorator):
            def __enter__(self):
                assert not prior
                for key in changes.keys():
                    # KeyError on invalid entry
                    prior[key] = config._config[key]
                config._config.update(changes)

            def __exit__(self, exc_type, exc_val, exc_tb):
                config._config.update(prior)
                prior.clear()

        return ConfigPatch()


class ContextDecorator(contextlib.ContextDecorator):
    """
    Same as contextlib.ContextDecorator, but with support for
    `unittest.TestCase`
    """

    def __call__(self, func):
        if isinstance(func, type) and issubclass(func, unittest.TestCase):

            class _TestCase(func):
                @classmethod
                def setUpClass(cls):
                    self.__enter__()
                    try:
                        super().setUpClass()
                    except Exception:
                        self.__exit__(None, None, None)
                        raise

                @classmethod
                def tearDownClass(cls):
                    try:
                        super().tearDownClass()
                    finally:
                        self.__exit__(None, None, None)

            _TestCase.__name__ = func.__name__
            return _TestCase

        return super().__call__(func)


class SubConfigProxy:
    """
    Shim to redirect to main config.
    `config.triton.cudagraphs` maps to _config["triton.cudagraphs"]
    """

    def __init__(self, config, prefix):
        # `super().__setattr__` to bypass custom `__setattr__`
        super().__setattr__("_config", config)
        super().__setattr__("_prefix", prefix)

    def __setattr__(self, name, value):
        return self._config.__setattr__(self._prefix + name, value)

    def __getattr__(self, name):
        return self._config.__getattr__(self._prefix + name)

    def __delattr__(self, name):
        return self._config.__delattr__(self._prefix + name)


def patch_object(obj, name, value):
    """
    Workaround `mock.patch.object` issue with ConfigModule
    """
    if isinstance(obj, ConfigModule):
        return obj.patch(name, value)
    return mock.patch.object(obj, name, value)<|MERGE_RESOLUTION|>--- conflicted
+++ resolved
@@ -6,271 +6,93 @@
 from typing import Any, Dict, Set
 from unittest import mock
 
-<<<<<<< HEAD
-import torch
-
-from . import external_utils
-
-
-@dataclasses.dataclass
-class DynamoConfig:
-    # the name of a file to write the logs to
-    log_file_name: Optional[str] = None
-
-    # Verbose will print full stack traces on warnings and errors
-    verbose: bool = os.environ.get("TORCHDYNAMO_VERBOSE", "0") == "1"
-
-    # verify the correctness of optimized backend
-    verify_correctness: bool = False
-
-    # need this many ops to create an FX graph
-    minimum_call_count: int = 1
-
-    # turn on/off DCE pass
-    dead_code_elimination: bool = True
-
-    # disable (for a function) when cache reaches this size
-    cache_size_limit: int = 64
-
-    # whether or not to specialize on int inputs.  This only has an effect with
-    # dynamic_shapes; when dynamic_shapes is False, we ALWAYS specialize on int
-    # inputs
-    specialize_int: bool = False
-
-    # Assume these functions return constants
-    constant_functions: Dict[ModuleType, bool] = dataclasses.field(
-        default_factory=lambda: {
-            torch.jit.is_scripting: False,
-            torch.jit.is_tracing: False,
-            torch._C._get_tracing_state: None,
-            torch.fx._symbolic_trace.is_fx_tracing: False,
-            torch.onnx.is_in_onnx_export: False,
-            external_utils.is_compiling: True,
-            torch._utils.is_compiling: True,
-        }
-    )
-
-    # don't specialize on shapes and strides and put shape ops in graph
-    dynamic_shapes: bool = os.environ.get("TORCHDYNAMO_DYNAMIC_SHAPES") == "1"
-
-    # This is a temporarily flag, which changes the behavior of dynamic_shapes=True.
-    # When assume_static_by_default is True, we only allocate symbols for shapes marked dynamic via mark_dynamic.
-    # NOTE - this flag can be removed once we can run dynamic_shapes=False w/ the mark_dynamic API
-    # see [Note - on the state of mark_dynamic]
-    assume_static_by_default: bool = True
-
-    # This flag changes how dynamic_shapes=True works, and is meant to be used in conjunction
-    # with assume_static_by_default=True.
-    # With this flag enabled, we always compile a frame as fully static for the first time, and, if we fail
-    # any guards due to wobbles in shape, we recompile with *all* the wobbled shapes as being marked dynamic.
-    automatic_dynamic_shapes = True
-
-    # Set this to False to assume nn.Modules() contents are immutable (similar assumption as freezing)
-    guard_nn_modules: bool = False
-
-    # This feature doesn't really work.  We offer this flag for experimental
-    # purposes / if you want to help us build out support.
-    #
-    # torchdynamo has very limited support for tensor subclasses that implement
-    # __torch_function__.  Our current support is limited to tensor subclasses
-    # that DO NOT store metadata on the tensor (in general, dynamo does not
-    # support Python code that stores extra attributes on tensors at present).
-    # If your tensor subclass purely changes function call behavior via
-    # __torch_function__, you can allow torchdynamo to trace into it by
-    # adding it to traceable_tensor_subclasses.  We don't do any safety checks,
-    # so it is up to you to ensure that your subclass is well behaved.  See also
-    # https://github.com/pytorch/torchdynamo/issues/1948
-    #
-    # We do NOT currently support __torch_dispatch__.  The implementation is
-    # currently buggy, the main show stopper for nontrivial use is
-    # https://github.com/pytorch/torchdynamo/issues/1952
-    traceable_tensor_subclasses: Set[Type] = dataclasses.field(default_factory=set)
-
-    # Suppress errors in torch._dynamo.optimize, instead forcing a fallback to eager.
-    # This is a good way to get your model to work one way or another, but you may
-    # lose optimization opportunities this way.  Devs, if your benchmark model is failing
-    # this way, you should figure out why instead of suppressing it.
-    suppress_errors: bool = bool(os.environ.get("TORCHDYNAMO_SUPPRESS_ERRORS", False))
-
-    # Record and write an execution record of the current frame to a file
-    # if an exception is encountered
-    replay_record_enabled: bool = bool(os.environ.get("TORCH_COMPILE_DEBUG", False))
-
-    # Rewrite assert statement in python with torch._assert
-    rewrite_assert_with_torch_assert: bool = True
-
-    # Show a warning on every graph break
-    print_graph_breaks: bool = False
-
-    # Disable dynamo
-    disable = os.environ.get("TORCH_COMPILE_DISABLE", False)
-
-    # If a PyTorch module is in this allowlist, torchdynamo will be allowed
-    # to inline objects from it or its children.
-    skipfiles_inline_module_allowlist: Set[ModuleType] = dataclasses.field(
-        default_factory=lambda: {
-            torch.nn,
-            torch.distributions,
-            torch.testing,
-            torch.ao.nn,
-            torch._refs,
-            torch._prims,
-            torch._decomp,
-            torch.utils._contextlib,
-        }
-    )
-
-    # If a string representing a PyTorch module is in this ignorelist,
-    # the `allowed_functions.is_allowed` function will not consider it
-    # when creating a list of PyTorch functions that will appear in
-    # FX IR.
-    allowed_functions_module_string_ignorelist: Set[str] = dataclasses.field(
-        default_factory=lambda: {
-            "torch.distributions",
-            "torch.testing",
-            "torch._refs",
-            "torch._prims",
-            "torch._decomp",
-        }
-    )
-
-    # Debug Flag to try minifier at different stages. Possible values are {None, "aot", "dynamo"}
-    # None - Minifier is switched off
-    # dynamo - Runs minifier on the TorchDynamo produced graphs, if compilation fails
-    # aot - Runs minifier on the Aot Autograd produced graphs, if compilation fails
-    repro_after: bool = os.environ.get("TORCHDYNAMO_REPRO_AFTER", None)
-    # Compiler compilation debug info
-    # 1: Dumps the original graph out to repro.py if compilation fails
-    # 2: Dumps a minifier_launcher.py if compilation fails.
-    # 3: Always dumps a minifier_launcher.py. Good for segfaults.
-    # 4: Dumps a minifier_launcher.py if the accuracy fails.
-    repro_level: int = int(os.environ.get("TORCHDYNAMO_REPRO_LEVEL", 2))
-
-    # By default, we try to detect accuracy failure by running both forward
-    # and backward of a torchdynamo produced graph (if you are using repro_after
-    # 'dynamo').  This setting forces us to only test the forward graph and
-    # not the backward graph.  This can be helpful if you're trying to debug
-    # an inference only problem, but the minifier seems to be choking on the
-    # backwards step
-    # TODO: Detect this situation automatically so the user doesn't need
-    # to manually configure this
-    repro_forward_only: bool = os.environ.get("TORCHDYNAMO_REPRO_FORWARD_ONLY") == "1"
-
-    # The tolerance we should use when testing if a compiled graph
-    # has diverged so that we should treat it as an accuracy failure
-    repro_tolerance: float = 1e-3
-
-    # Not all backends support scalars. Some calls on torch.Tensor (like .item()) return a scalar type.
-    # When this flag is set to False, we introduce a graph break instead of capturing.
-    # This requires dynamic_shapes to be True.
-    capture_scalar_outputs: bool = False
-
-    # Not all backends support operators that have dynamic output shape (e.g.,
-    # nonzero, unique).  When this flag is set to False, we introduce a graph
-    # break instead of capturing.  This requires dynamic_shapes to be True.
-    # If you set this to True, you probably also want capture_scalar_outputs
-    # (these are separated for historical reasons).
-    capture_dynamic_output_shape_ops: bool = False
-
-    # Should almost always be true in prod. This relaxes the requirement that cond's true_fn and
-    # false_fn produces code with identical guards.
-    enforce_cond_guards_match: bool = True
-
-    # Automatically split model graph into pieces to match DDP bucket sizes
-    # to allow DDP comm/compute overlap.  Disable to allow DDP models to
-    # run without graph-breaks, but also without comm/compute overlap.
-    # set torch._dynamo.config.log_level to INFO or DEBUG for more info
-    # about optimize_ddp behavior.
-    optimize_ddp: bool = True
-
-    # If True, raises exception if TorchDynamo is called with a context manager
-    raise_on_ctx_manager_usage: bool = True
-
-    # If True, raise when aot autograd is unsafe to use
-    raise_on_unsafe_aot_autograd: bool = False
-
-    # Throw an error if backend changes without reset
-    raise_on_backend_change: bool = False
-
-    # If true, error with a better message if we symbolically trace over a
-    # dynamo-optimized function. If false, silently suppress dynamo.
-    error_on_nested_fx_trace: bool = True
-
-    # Make dynamo skip guarding on hooks on nn modules
-    # Note: unsafe: if your model actually has hooks and you remove them, or doesn't and  you add them,
-    # dynamo will not notice and will execute whichever version you first compiled.
-    skip_nnmodule_hook_guards = True
-
-    # Disables graph breaking on rnn. YMMV with backends.
-    allow_rnn: bool = False
-
-    # Show a warning for every specialization
-    print_specializations = False
-
-    # If true, error if we try to compile a function that has
-    # been seen before.
-    error_on_recompile = False
-
-    # Typically, if you mark_dynamic a dimension, we will error if the dimension
-    # actually ended up getting specialized.  This knob changes the behavior so
-    # that we don't error at all.  This is helpful for our CI where I'm using a
-    # heuristic to mark batch dimensions as dynamic and the heuristic may get it
-    # wrong.
-    allow_ignore_mark_dynamic: bool = False
-
-    # Print guards
-    print_guards = os.environ.get("TORCHDYNAMO_PRINT_GUARDS", None) == "1"
-
-    # If true, error if we try to compile a function that has
-    # been seen before.
-    error_on_recompile = False
-
-    # root folder of the project
-    base_dir: bool = dirname(dirname(dirname(abspath(__file__))))
-
-    # If True, record autograd profiler events for dynamo cache lookups (guards)
-    # TODO can we default this to True?
-    # and how can we cause registration/deregestration to be sensitive to runtime change of this flag?
-    profile_cache_lookup = False
-
-    DEBUG_DIR_VAR_NAME = "TORCH_COMPILE_DEBUG_DIR"
-
-    # this is to resolve a import problem in fbcode, we will be deleting
-    # this very shortly
-    DO_NOT_USE_legacy_non_fake_example_inputs = False
-
-    # Whether to skip guarding on FSDP-managed modules
-    skip_fsdp_guards: bool = True
-
-    def is_fbcode(self):
-        return not hasattr(torch.version, "git_version")
-
-    def setup_debug_dir(self):
-        if self.DEBUG_DIR_VAR_NAME in os.environ:
-            self.debug_dir_root = os.path.join(
-                os.environ[DEBUG_DIR_VAR_NAME], "torch_compile_debug"
-            )
-        elif self.is_fbcode():
-            self.debug_dir_root = os.path.join(
-                tempfile.gettempdir(), "torch_compile_debug"
-            )
+# Types saved/loaded in configs
+CONFIG_TYPES = (int, float, bool, type(None), str, list, set, tuple, dict)
+
+
+def install_config_module(module):
+    """
+    Converts a module-level config into a `ConfigModule()`
+    """
+
+    class ConfigModuleInstance(ConfigModule):
+        _bypass_keys = set()
+
+    def visit(source, dest, prefix):
+        """Walk the module structure and move everything to module._config"""
+        for key, value in list(source.__dict__.items()):
+            if key.startswith("__") or isinstance(value, (ModuleType, FunctionType)):
+                continue
+
+            name = f"{prefix}{key}"
+            if isinstance(value, property) and dest is module:
+                # make @property work at the module level
+                delattr(module, key)
+                setattr(ConfigModuleInstance, key, value)
+                ConfigModuleInstance._bypass_keys.add(key)
+            elif isinstance(value, CONFIG_TYPES):
+                config[name] = value
+                if dest is module:
+                    delattr(module, key)
+            elif isinstance(value, type):
+                assert value.__module__ == module.__name__
+                # a subconfig with `class Blah:` syntax
+                proxy = SubConfigProxy(module, f"{name}.")
+                visit(value, proxy, f"{name}.")
+                setattr(dest, key, proxy)
+            else:
+                raise AssertionError(f"Unhandled config {key}={value} ({type(value)})")
+
+    config = dict()
+    visit(module, module, "")
+    module._config = config
+    module._allowed_keys = set(config.keys())
+    module.__class__ = ConfigModuleInstance
+
+
+class ConfigModule(ModuleType):
+    _config: Dict[str, Any]
+    _allowed_keys: Set[str]
+    _bypass_keys: Set[str]
+
+    def __init__(self):
+        raise NotImplementedError(
+            f"use {__name__}.install_config_module(sys.modules[__name__])"
+        )
+
+    def __setattr__(self, name, value):
+        if name in self._bypass_keys:
+            super().__setattr__(name, value)
+        elif name not in self._allowed_keys:
+            raise AttributeError(f"{self.__name__}.{name} does not exist")
         else:
-            self.debug_dir_root = os.path.join(os.getcwd(), "torch_compile_debug")
-        return self
+            self._config[name] = value
+
+    def __getattr__(self, name):
+        try:
+            return self._config[name]
+        except KeyError:
+            # make hasattr() work properly
+            raise AttributeError(f"{self.__name__}.{name} does not exist")
+
+    def __delattr__(self, name):
+        # must support delete because unittest.mock.patch deletes
+        # then recreate things
+        del self._config[name]
 
     def save_config(self):
-        config = copy.copy(self)
-        for key in _save_config_ignore:
-            delattr(config, key)
+        """Convert config to a pickled blob"""
+        config = dict(self._config)
+        for key in config.get("_save_config_ignore", ()):
+            config.pop(key)
         return pickle.dumps(config, protocol=2)
 
-    def load_config(self, content):
-        state = pickle.loads(content)
-        self.__dict__.update(state.__dict__)
-        return self
-
-    def update(self, content_dict):
-        self.__dict__.update(content_dict)
+    def load_config(self, data):
+        """Restore from a prior call to save_config()"""
+        self.to_dict().update(pickle.loads(data))
+
+    def to_dict(self):
+        return self._config
 
     def patch(self, arg1=None, arg2=None, **kwargs):
         """
@@ -310,156 +132,6 @@
                 assert not prior
                 for key in changes.keys():
                     # KeyError on invalid entry
-                    prior[key] = getattr(config, key)
-                config.__dict__.update(changes)
-
-            def __exit__(self, exc_type, exc_val, exc_tb):
-                config.__dict__.update(prior)
-                prior.clear()
-
-        return ConfigPatch()
-
-
-_save_config_ignore = {
-    "repro_after",
-    "repro_level",
-    # workaround: "cannot pickle PyCapsule"
-    "constant_functions",
-    # workaround: "cannot pickle module"
-    "skipfiles_inline_module_allowlist",
-}
-
-config = DynamoConfig()
-config.setup_debug_dir()
-
-=======
->>>>>>> 4b3e3640
-# Types saved/loaded in configs
-CONFIG_TYPES = (int, float, bool, type(None), str, list, set, tuple, dict)
-
-
-def install_config_module(module):
-    """
-    Converts a module-level config into a `ConfigModule()`
-    """
-
-    class ConfigModuleInstance(ConfigModule):
-        _bypass_keys = set()
-
-    def visit(source, dest, prefix):
-        """Walk the module structure and move everything to module._config"""
-        for key, value in list(source.__dict__.items()):
-            if key.startswith("__") or isinstance(value, (ModuleType, FunctionType)):
-                continue
-
-            name = f"{prefix}{key}"
-            if isinstance(value, property) and dest is module:
-                # make @property work at the module level
-                delattr(module, key)
-                setattr(ConfigModuleInstance, key, value)
-                ConfigModuleInstance._bypass_keys.add(key)
-            elif isinstance(value, CONFIG_TYPES):
-                config[name] = value
-                if dest is module:
-                    delattr(module, key)
-            elif isinstance(value, type):
-                assert value.__module__ == module.__name__
-                # a subconfig with `class Blah:` syntax
-                proxy = SubConfigProxy(module, f"{name}.")
-                visit(value, proxy, f"{name}.")
-                setattr(dest, key, proxy)
-            else:
-                raise AssertionError(f"Unhandled config {key}={value} ({type(value)})")
-
-    config = dict()
-    visit(module, module, "")
-    module._config = config
-    module._allowed_keys = set(config.keys())
-    module.__class__ = ConfigModuleInstance
-
-
-class ConfigModule(ModuleType):
-    _config: Dict[str, Any]
-    _allowed_keys: Set[str]
-    _bypass_keys: Set[str]
-
-    def __init__(self):
-        raise NotImplementedError(
-            f"use {__name__}.install_config_module(sys.modules[__name__])"
-        )
-
-    def __setattr__(self, name, value):
-        if name in self._bypass_keys:
-            super().__setattr__(name, value)
-        elif name not in self._allowed_keys:
-            raise AttributeError(f"{self.__name__}.{name} does not exist")
-        else:
-            self._config[name] = value
-
-    def __getattr__(self, name):
-        try:
-            return self._config[name]
-        except KeyError:
-            # make hasattr() work properly
-            raise AttributeError(f"{self.__name__}.{name} does not exist")
-
-    def __delattr__(self, name):
-        # must support delete because unittest.mock.patch deletes
-        # then recreate things
-        del self._config[name]
-
-    def save_config(self):
-        """Convert config to a pickled blob"""
-        config = dict(self._config)
-        for key in config.get("_save_config_ignore", ()):
-            config.pop(key)
-        return pickle.dumps(config, protocol=2)
-
-    def load_config(self, data):
-        """Restore from a prior call to save_config()"""
-        self.to_dict().update(pickle.loads(data))
-
-    def to_dict(self):
-        return self._config
-
-    def patch(self, arg1=None, arg2=None, **kwargs):
-        """
-        Decorator and/or context manager to make temporary changes to a config.
-
-        As a decorator:
-
-            @config.patch("name", val)
-            @config.patch(name1=val1, name2=val2):
-            @config.patch({"name1": val1, "name2", val2})
-            def foo(...):
-                ...
-
-        As a context manager:
-
-            with config.patch("name", val):
-                ...
-        """
-        if arg1 is not None:
-            if arg2 is not None:
-                # patch("key", True) syntax
-                changes = {arg1: arg2}
-            else:
-                # patch({"key": True}) syntax
-                changes = arg1
-            assert not kwargs
-        else:
-            # patch(key=True) syntax
-            changes = kwargs
-            assert arg2 is None
-        assert isinstance(changes, dict), f"expected `dict` got {type(changes)}"
-        prior = {}
-        config = self
-
-        class ConfigPatch(ContextDecorator):
-            def __enter__(self):
-                assert not prior
-                for key in changes.keys():
-                    # KeyError on invalid entry
                     prior[key] = config._config[key]
                 config._config.update(changes)
 
