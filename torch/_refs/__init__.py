--- conflicted
+++ resolved
@@ -272,11 +272,7 @@
 ]
 
 Tensor = torch.Tensor
-<<<<<<< HEAD
-DispatchKey = torch._C.DispatchKey
-=======
 DispatchKey = torch._C.DispatchKey  # type: ignore[attr-defined]
->>>>>>> 044e359b
 
 
 def _broadcast_shapes(*_shapes):
