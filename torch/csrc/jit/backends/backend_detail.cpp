#include <torch/csrc/jit/backends/backend_detail.h>

#include <ATen/core/jit_type.h>
#include <torch/csrc/jit/backends/backend.h>
#include <torch/csrc/jit/backends/backend_debug_handler.h>
#include <torch/csrc/jit/backends/backend_debug_info.h>
#include <torch/csrc/jit/backends/backend_resolver.h>
#include <torch/csrc/jit/frontend/code_template.h>

#include <memory>
#include <stack>
#include <unordered_map>

namespace torch {
namespace jit {
namespace detail {
namespace {

/*
 * This is the API via which backend's preprocess function will obtain debug
 * handles corresponding to the nodes of the graph for the lowered methods of
 * the module.
 * Implementation: Given graph
 * For each node of the graph, request debug handle via debug_info_recorder.
 * debug_info_recorder returns the next debug handle and record node with
 * corresponding debug info, such as source range and inlined callstack.
 *
 * Backend code for lowering module, preprocess, calls
 * generate_debug_handles(graph)) which will return debug handles corresponding
 * to the Node* of the said graph.
 *
 * In to_backend, after lowering, stopRecording is called on
 * BackendModuleDebugInfoRecorder: It will extract debug map. This map gets
 * stored as part of the lowered module.
 * During serialization, specifically for bytecode serialization, check is made
 * to see if the model being serialized has any lowered modules. If so
 * corresponding debug map is extracted and serialized.
 */

NodeToDebugHandle generate_debug_handles(
    BackendDebugInfoRecorder& debug_info_recorder,
    const std::shared_ptr<Graph>& graph) {
  NodeToDebugHandle node_to_debug_handles;

  std::stack<Block*> blocks_to_visit;
  // TODO: Look into using DepthFirstGraphNodeIterator
  // At the moment it takes non-const graph but maybe we can make it
  // general such that it can work with both.
  blocks_to_visit.push(graph->block());
  while (!blocks_to_visit.empty()) {
    Block* b = blocks_to_visit.top();
    blocks_to_visit.pop();
    for (Node* n : b->nodes()) {
      DebugHandleType debug_handle = debug_info_recorder.getNextDebugHandle(n);
      node_to_debug_handles.emplace(n, debug_handle);
      for (Block* subblock : n->blocks()) {
        blocks_to_visit.push(subblock);
      }
    }
  }
  return node_to_debug_handles;
}

std::unordered_map<std::string, BackendPreprocessFunction>&
backendPreprocessFunctions() {
  static std::unordered_map<std::string, BackendPreprocessFunction>
      preprocess_functions;
  return preprocess_functions;
}
} // namespace

bool hasBackendPreprocessFunction(const std::string& name) {
  return backendPreprocessFunctions().count(name);
}

void registerBackendPreprocessFunction(
    const std::string& name,
    const BackendPreprocessFunction& preprocess) {
  TORCH_CHECK(
      !detail::hasBackendPreprocessFunction(name),
      "Preprocessing function for backend ",
      name,
      " is already registered. Ensure that registration is only called once.");
  detail::backendPreprocessFunctions()[name] = preprocess;
}

BackendPreprocessFunction getBackendPreprocessFunction(
    const std::string& name) {
  TORCH_CHECK(
      hasBackendPreprocessFunction(name),
      "Preprocessing function for backend ",
      name,
      " is not registered.");
  return backendPreprocessFunctions()[name];
}

Module codegen_backend_module(
    const std::string& backend_name,
    const Module& orig_module,
    const c10::Dict<IValue, IValue>& method_compile_spec,
    const c10::DictTypePtr& any_dict_ty) {
  const c10::QualifiedName qual_backend_name(
      {"__torch__", "torch", "classes", kBackendsNamespace, backend_name});
  // TODO: Validate method_compile_spec.

  // Clone orig_module to make sure backend transformation is
  // functional.
  auto cloned_module = orig_module.clone();
  auto module_name = orig_module.type()->name()->qualifiedName();
  // Generate LoweredModule.
  Module loweredModule(
<<<<<<< HEAD
      "torch.jit." + backend_name + ".LoweredModule." + module_name,
=======
      "torch.jit.LoweredModule." + backend_name + "." + module_name,
>>>>>>> aa6a8a6d
      std::make_shared<CompilationUnit>(),
      /*shouldMangle=*/true);

  // 1. Initialized debug info recorder.
  // 2. Later call debug_info_recorder.stopRecording() to gather
  //    recorded debug info and save it in __backend_debug_info.
  BackendDebugInfoRecorder debug_info_recorder;

  // Generate attributes.
  // This is the preprocessed module.
  // For backwards compatibility, for backends that implement preprocessing in
  // the backend interface rather than as a separate function, we just pass
  // the cloned original Module.

  BackendDebugHandleGenerator debug_handle_generator =
      [&](const std::shared_ptr<Graph>& g) {
        return generate_debug_handles(debug_info_recorder, g);
      };
  loweredModule.register_attribute(
      "__processed_module",
      AnyType::get(),
      detail::getBackendPreprocessFunction(backend_name)(
          cloned_module, method_compile_spec, debug_handle_generator),
      /*is_param=*/false);

  // This is for the method_compile_spec passed in to to_<backend> or
  // loaded from an exported model.
  loweredModule.register_attribute(
      "__method_compile_spec",
      any_dict_ty,
      method_compile_spec,
      /*is_param=*/false);

  // This is a pointer to a backend instance that is used to access
  // compile and execute functions.
  auto cls = getCustomClass(qual_backend_name.qualifiedName());
  TORCH_INTERNAL_ASSERT(cls);
  c10::intrusive_ptr<torch::CustomClassHolder> backend;
  loweredModule.register_attribute(
      "__backend", cls, IValue::make_capsule(backend));

  // This is the list of opaque backend handles returned by
  // backend.compile.
  loweredModule.register_attribute(
      "__handles",
      any_dict_ty,
      c10::impl::GenericDict(
          any_dict_ty->getKeyType(), any_dict_ty->getValueType()),
      /*is_param=*/false);

  // Methods.

  // This is a helper function for creating a new instance of the
  // backend class.
  static const auto create_backend_ct = CodeTemplate(R"(
            def __create_backend(self):
                self.__backend = $name()
            )");
  TemplateEnv create_backend_te;
  create_backend_te.s("name", qual_backend_name.qualifiedName());
  loweredModule.define(
      create_backend_ct.format(create_backend_te), loweredModuleResolver());

  // Helper function to expose backend.is_available() to Module generation code.
  // Assumes self.__backend exists (i.e. __create_backend() has already been
  // invoked).
  loweredModule.define(
      R"(
            def __is_available(self):
                return self.__backend.is_available()
            )",
      loweredModuleResolver());

  // backend_debug_info_class is an instance of BackendDebugInfo that
  // stores debug information.
  // The purpose of this class is to make the debug information available
  // at model saving time for serializing it outside of the lowered module,
  // while still tying it to the module's lifetime (so it gets destroyed along
  // with it).
  // Whereas this information is not serialized as part of the lowered
  // module, we still need to provide a valid instance of the
  // BackendDebugInfo class when the lowered module is deserialized.
  // Since the deserialized modules does not need this information,
  // we create a "dummy" instance with no extra code dependencies (to avoid
  // overhead) when the backend is created in __setstate__.
  c10::intrusive_ptr<torch::CustomClassHolder> backend_debug_info_class;
  const c10::QualifiedName backend_debug_info_class_name(
      {"__torch__",
       "torch",
       "classes",
       kBackendUtilsNamespace,
       kBackendDebugInfoClass});
  auto debug_info_cls =
      getCustomClass(backend_debug_info_class_name.qualifiedName());
  TORCH_CHECK(debug_info_cls, "BackendDebugInfo class must be available.");
  loweredModule.register_attribute(
      "__backend_debug_info",
      OptionalType::create(debug_info_cls),
      IValue::make_capsule(backend_debug_info_class));
  static const auto create_backend_debug_info_ct = CodeTemplate(R"(
            def __create_backend_debug_info(self):
                self.__backend_debug_info = $backend_debug_info()
            )");
  TemplateEnv create_backend_debug_info_te;
  create_backend_debug_info_te.s(
      "backend_debug_info", backend_debug_info_class_name.qualifiedName());
  loweredModule.define(
      create_backend_debug_info_ct.format(create_backend_debug_info_te),
      loweredModuleResolver());

  // getstate and setstate are for serialization/deserialization of
  // the LoweredModule.
  // setstate is in charge of initializing self.__backend by invoking
  // __create_backend().
  loweredModule.define(
      R"(
            def __getstate__(self):
                # The third parameter indicates whether __setstate__ must create
                # the backend instance. It's hardcoded to True since the only
                # case it can be false is when __setstate__ is called from
                # outside the module (at module creation time), because
                # __create_backed has been called already (also directly).
                return self.__method_compile_spec, self.__processed_module, True
            )",
      loweredModuleResolver());

  loweredModule.define(
      R"(
            def __setstate__(self, state):
                self.__method_compile_spec = state[0]
                self.__processed_module = state[1]
                # state[2] indicates whether to create the backend instance.
                if state[2]:
                    self.__create_backend()
                    self.__create_backend_debug_info()
                if self.__backend.is_available() :
                    self.__handles = self.__backend.compile(self.__processed_module, self.__method_compile_spec)
                else:
                    raise Exception("Backend is not available.")
            )",
      loweredModuleResolver());

  // This loop generates one method on the LoweredModule for every key
  // in method_compile_spec.
  for (auto& e : method_compile_spec) {
    std::string method_name = e.key().toStringRef();
    static const auto method_ct = CodeTemplate(R"(
            def $method(self${,def_inputs}):
                typed_inputs: List[Any] = [${fwd_inputs,}]
                if self.__backend.is_available() :
                  $unpack, = self.__backend.execute(self.__handles["$method"], typed_inputs)
                  ${refine,}
                  return $ret
                else:
                  raise Exception("Backend is not available.")
            )");

    TemplateEnv method_te;
    method_te.s("method", method_name);
    auto method = orig_module.get_method(method_name);
    auto& function = method.function();
    auto& schema = function.getSchema();

    // Generate the inputs for the function signature (def_inputs) and
    // for passing to backend.execute (fwd_inputs).
    std::vector<std::string> def_inputs, fwd_inputs;
    for (const auto& arg : schema.arguments()) {
      auto name = arg.name();

      // Skip self since that is only and always present in the
      // signature.
      if (name == "self") {
        continue;
      }

      auto default_value = arg.default_value();

      if (arg.kwarg_only()) {
        // If this is a kwarg, it needs to be emitted as keyword=value
        // in the definition and keyword=keyword in the call to
        // backend_execute.
        TORCH_INTERNAL_ASSERT(default_value.has_value());
        std::stringstream def_ss, fwd_ss;
        def_ss << name << "=";
        fwd_ss << name << "=" << name;
        default_value->repr(
            def_ss, [](std::ostream&, const IValue&) -> bool { return false; });
        def_inputs.emplace_back(def_ss.str());
        fwd_inputs.emplace_back(fwd_ss.str());
      } else {
        // If this is not a kwarg, it should be emitted as is in the
        // signature and the call to backend_execute.
        def_inputs.emplace_back(name);
        fwd_inputs.emplace_back(name);
      }
    }

    // Generate a comma-delimited list of identifiers to unpack
    // outputs, as well as a list of isinstance checks to make sure
    // the backend returned the types it was supposed to.
    std::stringstream out_ss, type_check_ss;
    std::vector<std::string> type_checks;
    TORCH_INTERNAL_ASSERT(schema.returns().size() == 1);
    auto out_ty = schema.returns().at(0).type();

    out_ss << "_0";
    type_check_ss << "assert isinstance(_0, ";

    auto out_tuple_ty = out_ty->cast<TupleType>();

    if (out_tuple_ty) {
      auto tuple_elements = out_tuple_ty->elements();
      type_check_ss << tuple_elements[0]->str() << ")";
      type_checks.emplace_back(type_check_ss.str());
      for (unsigned i = 1, e = tuple_elements.size(); i < e; ++i) {
        type_check_ss.str(std::string());
        type_check_ss.clear();
        out_ss << ", _" << i;
        type_check_ss << "assert isinstance(_" << i << ", "
                      << tuple_elements[i]->str() << ")";
        type_checks.emplace_back(type_check_ss.str());
      }
    } else {
      type_check_ss << out_ty->str() << ")";
      type_checks.emplace_back(type_check_ss.str());
    }

    method_te.v("def_inputs", def_inputs);
    method_te.v("fwd_inputs", fwd_inputs);
    method_te.v("refine", type_checks);
    method_te.s("unpack", out_ss.str());

    // If the output type is a single element tuple then add an extra comma
    // to ensure the final output maintains this type.
    if (out_tuple_ty && out_tuple_ty->elements().size() == 1) {
      out_ss << ",";
    }

    method_te.s("ret", out_ss.str());

    loweredModule.define(method_ct.format(method_te), loweredModuleResolver());
  }

  // If backend is available, call __setstate__ to ensure that the returned
  // Module is ready to run.
  // Otherwise throw a warning indicating that the resulting Module is not
  // ready for execution until is loaded to a device with the backend.
  loweredModule.run_method("__create_backend");
  if (loweredModule.run_method("__is_available").toBool()) {
    auto state = at::ivalue::Tuple::create(
        method_compile_spec,
        loweredModule.attr("__processed_module"),
        /*create_backend*/ false);
    loweredModule.run_method("__setstate__", state);
  } else {
    TORCH_WARN(
        "Backend [",
        backend_name,
        "] is not available. Execution of this Module is still possible by "
        "saving and loading on a device where the backend is available.");
  }

  // stop debug info recording and get debug_info_map
  auto debug_info_map = debug_info_recorder.stopRecording();
  loweredModule.run_method("__create_backend_debug_info");
  auto backend_debug_info = loweredModule.attr("__backend_debug_info")
                                .toCustomClass<PyTorchBackendDebugInfo>();
  backend_debug_info->setDebugInfoMap(std::move(debug_info_map));

  return loweredModule;
}
} // namespace detail
} // namespace jit
} // namespace torch<|MERGE_RESOLUTION|>--- conflicted
+++ resolved
@@ -109,11 +109,7 @@
   auto module_name = orig_module.type()->name()->qualifiedName();
   // Generate LoweredModule.
   Module loweredModule(
-<<<<<<< HEAD
-      "torch.jit." + backend_name + ".LoweredModule." + module_name,
-=======
       "torch.jit.LoweredModule." + backend_name + "." + module_name,
->>>>>>> aa6a8a6d
       std::make_shared<CompilationUnit>(),
       /*shouldMangle=*/true);
 
