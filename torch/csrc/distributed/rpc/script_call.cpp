--- conflicted
+++ resolved
@@ -129,11 +129,7 @@
       *RpcAgent::getCurrentRpcAgent()->getTypeResolver(),
       message.tensors());
 
-<<<<<<< HEAD
-  auto values = value.toTuple()->elements().vec();
-=======
   auto values = value.toTupleRef().elements().vec();
->>>>>>> 0b2f68ea
   return fromIValues(values);
 }
 
