#pragma once

// NB: Must be at the top of file to avoid including the deprecated "math.h".
// https://stackoverflow.com/questions/6563810/m-pi-works-with-math-h-but-not-with-cmath-in-visual-studio
#ifdef _MSC_VER
#ifndef _USE_MATH_DEFINES
#define _USE_MATH_DEFINES
#endif
#include <cmath>
#endif

#include <ATen/ATen.h>
#include <torch/csrc/autograd/generated/Functions.h>

namespace torch {
namespace autograd {
namespace generated {
namespace details {

extern const char* kCudnnDoubleBackwardMsg;

// A simple way to imperatively compute index ranges for slots
// that have been flattened
struct IndexRangeGenerator {
  IndexRange range(size_t range_size) {
    i += range_size;
    return {i - range_size, i};
  }
  size_t size() {
    return i;
  }

 private:
  size_t i = 0;
};

Tensor toNonOptFwGrad(const c10::optional<Tensor>& t);
Tensor toNonOptPrimal(const c10::optional<Tensor>& t);
Tensor toNonOptTensor(const c10::optional<Tensor>& t);

inline c10::optional<Tensor> wrap_opt_if(const Tensor& t, const bool cond) {
  using OptTensor = c10::optional<Tensor>;
  return cond ? OptTensor(t) : static_cast<OptTensor>(c10::nullopt);
}

Tensor apply_loss_reduction(const Tensor& unreduced, int64_t reduction);
bool any_variable_defined(const variable_list& variables);
void copy_range(variable_list& out, IndexRange range, const at::Tensor& t);
void copy_range(
    variable_list& out,
    IndexRange range,
    at::ArrayRef<at::Tensor> t);
at::Tensor copysign_tensor_self_backward(
    const Tensor& grad,
    const Tensor& self,
    const Tensor& result);
at::Tensor not_implemented(const char* name, const char* reason = "");
std::vector<Tensor> not_implemented_list(
    const char* name,
    const char* reason = "");
at::Tensor handle_r_to_c(ScalarType self_st, Tensor gradient_result);
at::Tensor maybe_multiply(const at::Tensor& t, const at::Scalar& s);
int64_t _safe_size(IntArrayRef sizes, IntArrayRef dim);
Tensor restore_reduced_dims(
    const Tensor& output,
    IntArrayRef dims,
    bool keepdim);
Tensor scale_grad_by_count(
    const Tensor& grad,
    const Tensor& mask,
    IntArrayRef dims);
at::Tensor norm_backward(
    const at::Tensor& grad,
    const at::Tensor& self,
    const optional<at::Scalar>& p_,
    const at::Tensor& norm);
at::Tensor norm_backward(
    at::Tensor grad,
    const at::Tensor& self,
    const optional<at::Scalar>& p_,
    at::Tensor norm,
    at::IntArrayRef dim,
    bool keepdim);
Tensor norm_jvp(
    const Tensor& self_p,
    const Tensor& self_t,
    const optional<Scalar>& p_,
    Tensor norm,
    IntArrayRef dim,
    bool keepdim);
Tensor norm_jvp(
    const Tensor& grad,
    const Tensor& self,
    const optional<Scalar>& p_,
    Tensor norm);
Tensor _nested_from_padded_backward(
    const Tensor& grad,
    const Tensor& input,
    const bool do_transform_0213);
std::tuple<Tensor, Tensor, Tensor> linear_double_backward(
    const variable_list& grads,
    const Tensor& self,
    const Tensor& grad_output,
    const Tensor& weight);
Tensor linalg_vector_norm_jvp(
    const Tensor& self_p,
    const Tensor& self_t,
    const Scalar& scalar_ord,
    Tensor norm,
    const at::OptionalIntArrayRef& opt_dim,
    bool keepdim);
at::Tensor linalg_vector_norm_backward(
    at::Tensor grad,
    const at::Tensor& self,
    const at::Scalar& ord,
    at::Tensor norm,
    const at::OptionalIntArrayRef& opt_dim,
    bool keepdim);
at::Tensor pow_backward(
    at::Tensor grad,
    const at::Tensor& self,
    const at::Scalar& exponent_);
at::Tensor pow_backward_self(
    at::Tensor grad,
    const at::Tensor& self,
    const at::Tensor& exponent);
at::Tensor pow_backward_exponent(
    at::Tensor grad,
    const at::Tensor& self,
    const at::Tensor& exponent,
    at::Tensor result);
at::Tensor pow_backward_exponent(
    at::Tensor grad,
    const at::Scalar& base,
    const at::Tensor& exponent,
    at::Tensor result);
at::Tensor angle_backward(at::Tensor grad, const at::Tensor& self);
template <typename T>
at::Tensor mul_tensor_backward(Tensor grad, T other, ScalarType self_st);
template <typename T>
at::Tensor div_tensor_self_backward(Tensor grad, T other, ScalarType self_st);
at::Tensor div_tensor_other_backward(Tensor grad, Tensor self, Tensor other);
template <typename T>
at::Tensor div_tensor_self_backward(
    Tensor grad,
    T other,
    ScalarType self_st,
    const c10::optional<c10::string_view>& rounding_mode);
at::Tensor div_tensor_other_backward(
    Tensor grad,
    Tensor self,
    Tensor other,
    const c10::optional<c10::string_view>& rounding_mode);
at::Tensor mvlgamma_backward(
    at::Tensor grad,
    const at::Tensor& self,
    int64_t p);
at::Tensor permute_backwards(const at::Tensor& grad, at::IntArrayRef fwd_dims);
at::Tensor rad2deg_backward(const at::Tensor& grad);
at::Tensor deg2rad_backward(const at::Tensor& grad);
at::Tensor unsqueeze_multiple(
    const at::Tensor& t,
    at::OptionalIntArrayRef opt_dim,
    size_t n_dims);
at::Tensor sum_backward(
    const at::Tensor& grad,
    at::SymIntArrayRef sizes,
    at::OptionalIntArrayRef opt_dims,
    bool keepdim);
at::Tensor sum_backward(
    const at::Tensor& grad,
    c10::SymIntArrayRef sizes,
    c10::IntArrayRef dims,
    bool keepdim);
at::Tensor nansum_backward(
    const at::Tensor& grad,
    const at::Tensor& self,
    at::OptionalIntArrayRef dims,
    bool keepdim);
std::vector<int64_t> reverse_list(const at::IntArrayRef list);
std::vector<c10::SymInt> reverse_list_symint(const c10::SymIntArrayRef list);
at::Tensor reverse_dim(const at::Tensor& t, int64_t dim);
at::Tensor prod_safe_zeros_backward(
    const at::Tensor& grad,
    const at::Tensor& inp,
    int64_t dim);
at::Tensor prod_backward(
    const at::Tensor& grad,
    const at::Tensor& input,
    const at::Tensor& result);
at::Tensor prod_backward(
    at::Tensor grad,
    const at::Tensor& input,
    at::Tensor result,
    int64_t dim,
    bool keepdim);
at::Tensor solve_jvp(
    const Tensor& X,
    const Tensor& A,
    const Tensor& dA,
    const Tensor& dB);
at::Tensor solve_backward_self(
    const at::Tensor& grad,
    const at::Tensor& self,
    const at::Tensor& A);
at::Tensor solve_backward_A(
    const at::Tensor& grad,
    const at::Tensor& self,
    const at::Tensor& A,
    const at::Tensor& solution);
at::Tensor cumsum_backward(const at::Tensor& grad, int64_t dim);
at::Tensor logsumexp_backward(
    at::Tensor grad,
    const at::Tensor& self,
    at::Tensor result,
    at::IntArrayRef dim,
    bool keepdim);
at::Tensor logsumexp_jvp(
    const at::Tensor& self_p,
    const at::Tensor& self_t,
    IntArrayRef dim,
    bool keepdim);
at::Tensor logcumsumexp_backward(
    at::Tensor grad,
    const at::Tensor& self,
    at::Tensor result,
    int64_t dim);
at::Tensor logcumsumexp_jvp(
    const at::Tensor& self_p,
    const at::Tensor& self_t,
    int64_t dim);
at::Tensor unbind_backward(const variable_list& grads, int64_t dim);
at::Tensor unsqueeze_to(const at::Tensor& self, c10::SymIntArrayRef sym_sizes);
at::Tensor unsqueeze_to(
    const at::Tensor& self,
    int64_t dim,
    c10::SymIntArrayRef sym_sizes);
at::Tensor unsqueeze_to(
    const at::Tensor& self,
    IntArrayRef dim,
    c10::SymIntArrayRef sym_sizes);
std::vector<at::Tensor> cat_tensors_backward(
    const at::Tensor& grad,
    const std::vector<std::vector<c10::SymInt>>& sizes,
    const std::vector<ScalarType>& dtypes,
    int64_t dim);
std::vector<at::Tensor> stack_tensors_backward(
    const at::Tensor& grad,
    int64_t dim,
    const std::vector<ScalarType>& dtypes);
std::vector<at::Tensor> block_diag_backward(
    const at::Tensor& grad,
    const std::vector<std::vector<int64_t>>& sizes,
    const std::vector<ScalarType>& dtypes);
at::Tensor clamp_backward(
    const at::Tensor& grad,
    const at::Tensor& self,
    const optional<at::Scalar>& min,
    const optional<at::Scalar>& max);
at::Tensor clamp_backward(
    const at::Tensor& grad,
    const at::Tensor& self,
    const at::Tensor& min,
    const at::Tensor& max);
std::tuple<at::Tensor, at::Tensor> clamp_backward_min_max(
    const at::Tensor& grad,
    const at::Tensor& self,
    const at::Tensor& min,
    const at::Tensor& max,
    const std::array<bool, 2>&);
at::Tensor clamp_jvp(
    const Tensor& self_p,
    const Tensor& self_t,
    const Tensor& min_p,
    const Tensor& min_t,
    const Tensor& max_p,
    const Tensor& max_t);
at::SymIntArrayRef strides_or_error(
    const Tensor& input,
    c10::string_view const& input_name);
at::Tensor mm_mat1_backward(
    const Tensor& grad,
    const Tensor& mat2,
    at::SymIntArrayRef mat1_sizes,
    at::SymIntArrayRef mat1_strides,
    c10::Layout mat1_layout,
    const Scalar& alpha);
at::Tensor mm_mat2_backward(
    const at::Tensor& grad,
    const at::Tensor& mat1,
    at::SymIntArrayRef sizes,
    at::SymIntArrayRef strides,
    c10::Layout layout,
    const at::Scalar& alpha);
at::Tensor mm_mat1_sparse_backward(
    const at::Tensor& grad,
    const at::Tensor& mat1,
    const at::Tensor& mat2,
    const at::Scalar& alpha);
<<<<<<< HEAD
at::Tensor sparse_mask_backward(
    const at::Tensor& grad,
    const at::Tensor& mask,
    c10::Layout self_layout);
=======
std::tuple<Tensor, Tensor, Tensor> sparse_sampled_addmm_backward(
    const Tensor& grad,
    const Tensor& self,
    const c10::optional<Tensor>& mat1,
    const c10::optional<Tensor>& mat2,
    const Scalar& alpha,
    const Scalar& beta,
    const std::array<bool, 3>& grad_input_mask);
>>>>>>> 89fcfc1b
at::Tensor sparse_sparse_matmul_backward(
    const at::Tensor& grad,
    const at::Tensor& mat1,
    const at::Tensor& mat2,
    int64_t grad_order);
at::Tensor renorm_backward(
    const at::Tensor& grad,
    const at::Tensor& self,
    const at::Scalar& p,
    int64_t dim,
    const at::Scalar& maxnorm);
at::Tensor renorm_jvp(
    const at::Tensor& self_p,
    const at::Tensor& self_t,
    const at::Scalar& p,
    int64_t dim,
    const at::Scalar& maxnorm);
at::Tensor repeat_backward(
    at::Tensor grad,
    at::SymIntArrayRef repeats,
    at::SymIntArrayRef input_shape);
at::Tensor _fused_dropout_backward(
    at::Tensor grad,
    at::Tensor mask,
    double p1m);
at::Tensor infinitely_differentiable_native_dropout_backward(
    const at::Tensor& grad,
    const at::Tensor& mask,
    double scale);
at::Tensor native_dropout_double_backward(
    const at::Tensor& ggI,
    const at::Tensor& grad,
    const at::Tensor& mask,
    double scale);
at::Tensor evenly_distribute_backward(
    at::Tensor grad,
    const at::Tensor& input,
    const at::Tensor& value);
Tensor sgn_backward(const Tensor& x, const Tensor& gx, const Tensor& sgn);
Tensor masked_fill_backward(const Tensor& grad, const Tensor& mask);
at::Tensor var_backward(
    at::Tensor grad,
    const at::Tensor& self,
    at::OptionalIntArrayRef dim,
    const c10::optional<c10::Scalar>& correction,
    bool keepdim);
at::Tensor var_jvp(
    const at::Tensor& self_t,
    const at::Tensor& self_p,
    const at::Tensor& result,
    at::OptionalIntArrayRef dim_opt,
    const c10::optional<c10::Scalar>& correction,
    bool keepdim);
at::Tensor std_backward(
    const at::Tensor& result,
    const at::Tensor& grad,
    const at::Tensor& self,
    at::OptionalIntArrayRef dim,
    const c10::optional<c10::Scalar>& correction,
    bool keepdim);
Tensor mean_backward(
    const Tensor& grad,
    c10::SymIntArrayRef shape,
    at::OptionalIntArrayRef opt_dim,
    c10::SymInt numel,
    bool keepdim);
Tensor var_mean_backward(
    const Tensor& gvar,
    const Tensor& gmean,
    const Tensor& self,
    at::OptionalIntArrayRef dim_opt,
    const c10::optional<c10::Scalar>& correction,
    bool keepdim);
Tensor std_mean_backward(
    const Tensor& gstd,
    const Tensor& gmean,
    const Tensor& self,
    const Tensor& std,
    at::OptionalIntArrayRef dim_opt,
    const c10::optional<c10::Scalar>& correction,
    bool keepdim);
at::Tensor masked_scatter_backward(
    const at::Tensor& grad,
    const at::Tensor& mask,
    c10::SymIntArrayRef sizes);
at::Tensor cholesky_backward(
    const at::Tensor& grad,
    bool upper,
    const at::Tensor& L);
at::Tensor cholesky_jvp(
    const at::Tensor& input_tangent,
    const at::Tensor& L,
    bool upper);
at::Tensor cholesky_inverse_backward(
    at::Tensor grad,
    at::Tensor L,
    bool upper,
    at::Tensor inverse);
at::Tensor cholesky_inverse_jvp(
    const at::Tensor& F,
    const at::Tensor& dF,
    const at::Tensor& X,
    bool upper);
Tensor pinv_jvp(const Tensor& A, const Tensor& pinvA, const Tensor& dA);
Tensor pinv_backward(const Tensor& grad, const Tensor& pinvA, const Tensor& A);
at::Tensor split_with_sizes_backward(
    const std::vector<torch::autograd::Variable>& grads,
    c10::SymIntArrayRef split_sizes,
    int64_t dim,
    c10::SymIntArrayRef sizes,
    const at::TensorOptions& options);
at::Tensor _nested_split_with_sizes_backward(
    const std::vector<torch::autograd::Variable>& grads,
    c10::SymIntArrayRef split_sizes,
    int64_t dim,
    const Tensor& self);
at::Tensor split_backward(
    const std::vector<torch::autograd::Variable>& grads,
    c10::SymInt split_size,
    int64_t dim,
    c10::SymIntArrayRef sizes,
    const at::TensorOptions& options);
at::Tensor max_pool_double_backward(
    const at::Tensor& grad,
    const at::Tensor& indices,
    int dim);
at::Tensor error_for_max_pool2d_double_backward();
at::Tensor glu_double_backward(
    const at::Tensor& grad,
    const at::Tensor& grad_output,
    const at::Tensor& input,
    int64_t dim);
at::Tensor glu_double_backward_grad_output(
    const at::Tensor& grad,
    const at::Tensor& input,
    int64_t dim);
at::Tensor infinitely_differentiable_silu_backward(
    const at::Tensor& grad_output,
    const at::Tensor& input);
at::Tensor infinitely_differentiable_mish_backward(
    const at::Tensor& grad_output,
    const at::Tensor& input);
Tensor infinitely_differentiable_logit_backward(
    const Tensor& grad,
    const Tensor& self,
    c10::optional<double> eps);
Tensor binary_cross_entropy_target_backward(
    const Tensor& grad,
    const Tensor& self,
    const Tensor& target,
    const c10::optional<Tensor>& weight,
    int64_t reduction);
Tensor binary_cross_entropy_double_backward_target(
    const Tensor& grad,
    const Tensor& grad_output,
    const Tensor& self,
    const Tensor& target,
    const c10::optional<Tensor>& weight,
    int64_t reduction);
Tensor binary_cross_entropy_with_logits_backward(
    const Tensor& grad,
    const Tensor& input,
    const Tensor& target,
    const c10::optional<Tensor>& weight_opt,
    const c10::optional<Tensor>& pos_weight_opt,
    int64_t reduction);
at::Tensor binary_cross_entropy_with_logits_target_backward(
    const at::Tensor& grad_output,
    const at::Tensor& self,
    const at::Tensor& target,
    const c10::optional<at::Tensor>& weight,
    const c10::optional<at::Tensor>& pos_weight,
    int64_t reduction);
at::Tensor log_sigmoid_double_backward(
    const at::Tensor& grad,
    const at::Tensor& input);
at::Tensor softmax_double_backward(
    const at::Tensor& grad,
    const at::Tensor& grad_output,
    int dim,
    const at::Tensor& output);
at::Tensor binary_cross_entropy_double_backward(
    const at::Tensor& grad_output,
    const at::Tensor& grad,
    const at::Tensor& input,
    const at::Tensor& target,
    const c10::optional<at::Tensor>& weight,
    int64_t reduction);
at::Tensor binary_cross_entropy_double_backward_grad_output(
    const at::Tensor& grad,
    const at::Tensor& input,
    const at::Tensor& target,
    const c10::optional<at::Tensor>& weight,
    int64_t reduction);
at::Tensor smooth_l1_loss_double_backward(
    const at::Tensor& grad,
    const at::Tensor& input,
    const at::Tensor& target,
    int64_t reduction,
    double beta);
at::Tensor huber_loss_double_backward(
    const at::Tensor& grad,
    const at::Tensor& input,
    const at::Tensor& target,
    int64_t reduction,
    double delta);
at::Tensor huber_loss_double_backward_grad_output(
    const at::Tensor& grad,
    const at::Tensor& grad_output,
    const at::Tensor& input,
    const at::Tensor& target,
    int64_t reduction,
    double delta);
at::Tensor mse_loss_double_backward(
    const at::Tensor& grad,
    const at::Tensor& input,
    int64_t reduction);
at::Tensor soft_margin_loss_double_backward(
    const at::Tensor& grad,
    const at::Tensor& input,
    const at::Tensor& target,
    int64_t reduction);
at::Tensor soft_margin_loss_double_backward_grad_output(
    const at::Tensor& grad,
    const at::Tensor& grad_output,
    const at::Tensor& input,
    const at::Tensor& target,
    int64_t reduction);
at::Tensor softplus_double_backward(
    const at::Tensor& grad,
    const at::Tensor& input,
    const at::Scalar& beta,
    const at::Scalar& threshold);
std::tuple<at::Tensor, at::Tensor> slogdet_jvp(
    const at::Tensor& LU,
    const at::Tensor& pivots,
    const at::Tensor& dA,
    const at::Tensor& sign,
    const bool use_A_T);
at::Tensor slogdet_backward(
    const at::Tensor& grad_sign,
    const at::Tensor& grad_logabsdet,
    const at::Tensor& A,
    const at::Tensor& signdet,
    const at::Tensor& LU,
    const at::Tensor& pivots);
at::Tensor log1p_backward(const at::Tensor& grad, const at::Tensor& self);
at::Tensor sinc_backward(const at::Tensor& grad, const at::Tensor& self);
at::Tensor sparse_constructor_values_backward(
    const at::Tensor& sparse_grad_out,
    const at::Tensor& indices);
at::Tensor embedding_dense_double_backward_symint(
    const at::Tensor& grad,
    const at::Tensor& indices,
    c10::SymInt padding_idx);
at::Tensor index_backward(
    at::Tensor zeros_like_self,
    const torch::List<c10::optional<Tensor>>& indices,
    const at::Tensor& grad);
at::Tensor _cudnn_ctc_loss_backward(
    const at::Tensor& grad_out,
    const at::Tensor& loss,
    const at::Tensor& raw_grad,
    bool zero_infinity);
at::Tensor elu_double_backward(
    const Tensor& grad,
    const Tensor& grad_output,
    const Scalar& alpha,
    const Scalar& scale,
    const Scalar& input_scale,
    bool is_result,
    const Tensor& self_or_result);

Tensor svd_backward(
    const Tensor& gU,
    const Tensor& gS,
    const Tensor& gVh,
    const Tensor& U,
    const Tensor& S,
    const Tensor& Vh);

std::tuple<Tensor, Tensor, Tensor> linalg_svd_jvp(
    const Tensor& dA,
    const Tensor& U,
    const Tensor& S,
    const Tensor& Vh,
    const bool full_matrices);
Tensor slice_backward_wrapper(
    const at::Tensor& grad,
    const c10::SymIntArrayRef& input_sizes,
    int64_t dim,
    c10::optional<c10::SymInt> start,
    c10::optional<c10::SymInt> end,
    c10::SymInt step);
std::tuple<Tensor, Tensor> linalg_eig_jvp(
    const Tensor& dA,
    const Tensor& L,
    const Tensor& V,
    const bool is_hermitian);
Tensor linalg_eig_backward(
    const Tensor& gL,
    const Tensor& gV,
    const Tensor& L,
    const Tensor& V,
    const bool is_hermitian,
    const bool symeig_eigenvectors = true);
Tensor linalg_lstsq_jvp(
    const Tensor& A,
    const Tensor& B,
    const Tensor& dA,
    const Tensor& dB);
std::tuple<Tensor, Tensor> triangular_solve_backward(
    const Tensor& grad_x,
    const Tensor& grad_m,
    const Tensor& b,
    const Tensor& a,
    const Tensor& x,
    const bool upper,
    const bool transpose,
    const bool unitriangular,
    std::array<bool, 2> output_mask);
Tensor triangular_solve_jvp(
    const Tensor& X,
    const Tensor& A,
    const Tensor& dA,
    const Tensor& dB,
    const bool upper,
    const bool transpose,
    const bool unitriangular);
Tensor linalg_solve_triangular_forward_AD(
    const Tensor& A_t,
    const Tensor& B_t,
    const Tensor& A,
    const Tensor& X,
    const bool upper,
    const bool left,
    const bool unitriangular);
std::tuple<Tensor, Tensor> linalg_solve_triangular_backward(
    const Tensor& grad,
    const Tensor& A,
    const Tensor& X,
    const bool upper,
    const bool left,
    const bool unitriangular,
    std::array<bool, 2> output_mask);
std::tuple<Tensor, Tensor, Tensor> _trilinear_backward(
    const Tensor& grad_out,
    const c10::optional<Tensor>& i1,
    const c10::optional<Tensor>& i2,
    const c10::optional<Tensor>& i3,
    IntArrayRef expand1,
    IntArrayRef expand2,
    IntArrayRef expand3,
    IntArrayRef sumdim,
    std::array<bool, 3> grad_mask);
std::tuple<Tensor, Tensor> linalg_qr_jvp(
    const Tensor& dA,
    const Tensor& Q,
    const Tensor& R,
    const c10::string_view mode);
Tensor linalg_qr_backward(
    const Tensor& gQ,
    const Tensor& gR,
    const Tensor& Q,
    const Tensor& R,
    const c10::string_view mode);
Tensor linalg_matrix_exp_differential(
    const Tensor& self,
    const Tensor& grad,
    bool adjoint);
std::tuple<Tensor, Tensor, Tensor> batchnorm_double_backward(
    const Tensor& input,
    const c10::optional<Tensor>& gamma,
    const Tensor& ggI,
    const Tensor& ggG,
    const Tensor& ggB,
    const Tensor& gO,
    const c10::optional<Tensor>& running_mean,
    const c10::optional<Tensor>& running_var,
    bool training,
    double eps,
    const c10::optional<Tensor>& save_mean,
    const c10::optional<Tensor>& save_invstd,
    std::array<bool, 3> output_mask);
std::tuple<Tensor, Tensor> _euclidean_dist_backward(
    const Tensor& grad,
    const Tensor& x1,
    const Tensor& x2,
    const Tensor& res);
Tensor fft_backward(
    const Tensor& self,
    const Tensor& grad,
    int64_t signal_ndim,
    bool complex_input,
    bool complex_output,
    bool inverse,
    IntArrayRef checked_signal_sizes,
    int64_t normalization,
    bool onesided,
    IntArrayRef output_sizes);
Tensor fft_r2c_backward(
    const Tensor& grad,
    at::IntArrayRef dim,
    int64_t normalization,
    bool onesided,
    c10::SymInt last_dim_size);
Tensor fft_c2r_backward(
    const Tensor& grad,
    IntArrayRef dim,
    int64_t normalization);
Tensor constant_pad_nd_backward(const Tensor& grad, c10::SymIntArrayRef pad);
std::tuple<Tensor, Tensor> cholesky_solve_backward(
    const Tensor& grad_x,
    const Tensor& self,
    const Tensor& input2,
    const Tensor& result,
    const bool upper);
Tensor cholesky_solve_jvp(
    const Tensor& X,
    const Tensor& U,
    const Tensor& dU,
    const Tensor& dB,
    const bool upper);
std::tuple<Tensor, Tensor, Tensor>
infinitely_differentiable_native_group_norm_backward(
    const Tensor& dY,
    const Tensor& dmean,
    const Tensor& drstd,
    const Tensor& X,
    const Tensor& mean,
    const Tensor& rstd,
    const c10::optional<Tensor>& gamma,
    c10::SymInt N,
    c10::SymInt C,
    c10::SymInt HxW,
    int64_t group,
    double eps,
    std::array<bool, 3> grad_input_mask);
Tensor gelu_double_backward(
    const Tensor& ggI,
    const Tensor& gO,
    const Tensor& input,
    c10::string_view approximate);
Tensor as_strided_backward(
    Tensor grad,
    const TensorGeometry& input_geometry,
    c10::SymIntArrayRef sizes,
    c10::SymIntArrayRef strides,
    optional<c10::SymInt> storage_offset_);
Tensor as_strided_scatter_backward(
    Tensor grad,
    const TensorGeometry& input_geometry,
    TensorGeometry src_geometry,
    c10::SymIntArrayRef sizes,
    c10::SymIntArrayRef strides,
    optional<c10::SymInt> storage_offset);
std::tuple<Tensor, Tensor> atan2_backward(
    const Tensor& grad,
    const Tensor& self,
    const Tensor& other,
    std::array<bool, 2> output_mask);
Tensor amaxamin_jvp(
    const Tensor& x,
    const Tensor& dx,
    const Tensor& result,
    IntArrayRef dim,
    bool keepdim);
std::tuple<Tensor, Tensor, Tensor> layer_norm_double_backward(
    const Tensor& input,
    const c10::optional<Tensor>& gamma,
    const Tensor& ggI,
    const Tensor& ggG,
    const Tensor& ggB,
    const Tensor& gO,
    const Tensor& save_mean,
    const Tensor& save_invstd,
    c10::SymIntArrayRef normalized_shape,
    std::array<bool, 3> output_mask);

std::tuple<Tensor, Tensor> householder_product_backward(
    const Tensor& grad,
    const Tensor& result,
    const Tensor& input,
    const Tensor& tau,
    const bool flip_order = false);
Tensor householder_product_jvp(
    const Tensor& dV,
    const Tensor& dtau,
    const Tensor& prod,
    const Tensor& V,
    const Tensor& tau);
std::tuple<Tensor, Tensor, Tensor> ormqr_backward(
    const Tensor& grad,
    const Tensor& result,
    const Tensor& self,
    const Tensor& tau,
    const Tensor& other,
    bool left,
    bool transpose,
    std::array<bool, 3> grad_output_mask);
std::tuple<Tensor, Tensor> polar_backward(
    const Tensor& grad,
    const Tensor& result);
Tensor i1_backward(
    const Tensor& grad,
    const Tensor& self,
    const Tensor& result);
Tensor i1e_backward(
    const Tensor& grad,
    const Tensor& self,
    const Tensor& result);
Tensor linalg_lu_solve_LU(
    const Tensor& grad,
    const Tensor& LU,
    const Tensor& pivots,
    const Tensor& X,
    const bool left,
    const bool adjoint);
Tensor linalg_lu_solve_jvp(
    const Tensor& X,
    const Tensor& LU,
    const Tensor& pivots,
    const Tensor& dLU,
    const Tensor& dB,
    const bool left,
    const bool adjoint);
std::tuple<Tensor, Tensor> linalg_solve_backward(
    const Tensor& gX,
    const Tensor& X,
    const Tensor& A,
    const Tensor& LU,
    const Tensor& pivots,
    const bool left,
    const bool B_requires_grad);
Tensor linalg_solve_jvp(
    const Tensor& dA,
    const Tensor& dB,
    const Tensor& X,
    const Tensor& LU,
    const Tensor& pivots,
    const bool left,
    const bool use_A_T);
Tensor lu_unpack_backward(
    const Tensor& L_grad,
    const Tensor& U_grad,
    const c10::SymInt m,
    const c10::SymInt n);

Tensor linalg_det_backward(
    const Tensor& grad,
    const Tensor& det,
    const Tensor& A,
    const Tensor& LU,
    const Tensor& pivots);
Tensor linalg_det_jvp(
    const Tensor& dA,
    const Tensor& det,
    const Tensor& LU,
    const Tensor& pivots,
    const bool use_A_T);
std::tuple<Tensor, Tensor> linalg_lstsq_backward(
    const Tensor& grad,
    const Tensor& A,
    const Tensor& B_,
    const std::array<bool, 2>& grad_input_mask);
Tensor linalg_lu_backward(
    const Tensor& L_grad,
    const Tensor& U_grad,
    const Tensor& P,
    const Tensor& L,
    const Tensor& U,
    const bool pivot);

std::tuple<Tensor, Tensor> linalg_lu_jvp(
    const Tensor& dA,
    const Tensor& P,
    const Tensor& L,
    const Tensor& U,
    const bool pivot);

Tensor lu_factor_ex_backward(
    const Tensor& grad,
    const Tensor& LU,
    const Tensor& pivs,
    const bool pivot);
Tensor lu_factor_ex_jvp(
    const Tensor& dX,
    const Tensor& LU,
    const Tensor& pivs,
    const bool pivot);

Tensor batch_norm_jvp(
    const Tensor& input_p,
    const Tensor& input_t,
    const Tensor& weight_p,
    const Tensor& weight_t,
    const Tensor& bias_p,
    const Tensor& bias_t,
    const c10::optional<Tensor>& running_mean,
    const c10::optional<Tensor>& running_var,
    const Tensor& saved_mean,
    const Tensor& saved_invstd,
    bool train,
    double eps);

Tensor layer_norm_jvp(
    const Tensor& input_p,
    const Tensor& input_t,
    const Tensor& weight_p,
    const Tensor& weight_t,
    const Tensor& bias_p,
    const Tensor& bias_t,
    const Tensor& saved_mean,
    const Tensor& saved_invstd,
    c10::SymIntArrayRef normalized_shape);

Tensor group_norm_jvp(
    const Tensor& input_p,
    const Tensor& input_t,
    const Tensor& weight_p,
    const Tensor& weight_t,
    const Tensor& bias_p,
    const Tensor& bias_t,
    const Tensor& saved_mean,
    const Tensor& saved_invstd,
    int64_t groups);
Tensor group_norm_mean_jvp(
    const Tensor& input_t,
    const Tensor& mean_p,
    int64_t groups);
Tensor group_norm_invstd_jvp(
    const Tensor& input_p,
    const Tensor& input_t,
    const Tensor& mean_p,
    const Tensor& invstd_p,
    int64_t groups);

Tensor convolution_jvp(
    const Tensor& input_p,
    const Tensor& input_t,
    const Tensor& weight_p,
    const Tensor& weight_t,
    const Tensor& bias_p,
    const Tensor& bias_t,
    IntArrayRef stride,
    at::SymIntArrayRef padding,
    IntArrayRef dilation,
    bool transposed,
    at::SymIntArrayRef output_padding,
    int64_t groups);

Tensor _convolution_jvp(
    const Tensor& input_p,
    const Tensor& input_t,
    const Tensor& weight_p,
    const Tensor& weight_t,
    const Tensor& bias_p,
    const Tensor& bias_t,
    IntArrayRef stride,
    at::SymIntArrayRef padding,
    IntArrayRef dilation,
    bool transposed,
    at::SymIntArrayRef output_padding,
    int64_t groups,
    bool benchmark,
    bool deterministic,
    bool cudnn_enabled,
    bool allow_tf32);

Tensor convolution_backward_jvp_grad_bias(
    const Tensor& grad_out_t,
    const Tensor& grad_bias);

Tensor cat_jvp(at::ITensorListRef tensors, int64_t dim);
Tensor block_diag_jvp(at::TensorList tensors);
Tensor stack_jvp(at::TensorList tensors, int64_t dim);
Tensor cumprod_jvp(Tensor self_t, Tensor self_p, Tensor result, int dim);
Tensor gather_with_keepdimed_indices(
    const Tensor& input,
    int64_t dim,
    const Tensor& indices,
    bool keepdim);
Tensor evenly_read_jvp(
    const Tensor& fw_grad,
    const Tensor& input,
    const Tensor& value);
Tensor warn_backwards(const Tensor& grad_output);

std::tuple<Tensor, Tensor> _cudnn_convolution_backward(
    const at::Tensor& self,
    const at::Tensor& grad_output,
    const at::Tensor& weight,
    at::IntArrayRef padding,
    at::IntArrayRef output_padding,
    at::IntArrayRef stride,
    at::IntArrayRef dilation,
    bool transposed,
    int64_t groups,
    ::std::array<bool, 2> output_mask);

Tensor scatter_reduce_jvp(
    const Tensor& self_p,
    const Tensor& self_t,
    int dim,
    const Tensor& index,
    const Tensor& src_p,
    const Tensor& src_t,
    c10::string_view reduce,
    bool include_self,
    const Tensor& result);

std::tuple<Tensor, Tensor> scatter_reduce_backward(
    const Tensor& grad,
    const Tensor& self,
    int dim,
    const Tensor& index,
    const Tensor& src,
    c10::string_view reduce,
    bool include_self,
    const Tensor& result);

Tensor _to_copy_backward(
    const Tensor& grad,
    const c10::TensorOptions& self_options);

std::tuple<Tensor, Tensor> index_reduce_backward(
    const Tensor& grad,
    const Tensor& self,
    int dim,
    const Tensor& index,
    const Tensor& source,
    c10::string_view reduce,
    bool include_self,
    const Tensor& result);

Tensor take_backward(
    const Tensor& grad,
    const Tensor& self,
    const Tensor& indices);

Tensor to_sparse_backward(
    const Tensor& grad,
    const c10::Layout self_layout,
    const c10::OptionalArrayRef<c10::SymInt>& self_blocksize);

std::tuple<Tensor, Tensor, Tensor, Tensor, Tensor, Tensor, Tensor>
mkldnn_rnn_layer_differentiable_backward(
    const Tensor& input,
    const Tensor& weight0,
    const Tensor& weight1,
    const Tensor& weight2,
    const Tensor& weight3,
    const Tensor& hx_,
    const Tensor& cx_tmp,
    const Tensor& output,
    const Tensor& hy_,
    const Tensor& cy_,
    const c10::optional<Tensor>& grad_output_r_opt,
    const c10::optional<Tensor>& grad_hy_r_opt,
    const c10::optional<Tensor>& grad_cy_r_opt,
    bool reverse,
    int64_t mode,
    int64_t hidden_size,
    int64_t num_layers,
    bool has_biases,
    bool train,
    bool bidirectional,
    at::IntArrayRef batch_sizes,
    bool batch_first,
    const at::Tensor& workspace);

} // namespace details
} // namespace generated
} // namespace autograd
} // namespace torch<|MERGE_RESOLUTION|>--- conflicted
+++ resolved
@@ -297,12 +297,6 @@
     const at::Tensor& mat1,
     const at::Tensor& mat2,
     const at::Scalar& alpha);
-<<<<<<< HEAD
-at::Tensor sparse_mask_backward(
-    const at::Tensor& grad,
-    const at::Tensor& mask,
-    c10::Layout self_layout);
-=======
 std::tuple<Tensor, Tensor, Tensor> sparse_sampled_addmm_backward(
     const Tensor& grad,
     const Tensor& self,
@@ -311,7 +305,10 @@
     const Scalar& alpha,
     const Scalar& beta,
     const std::array<bool, 3>& grad_input_mask);
->>>>>>> 89fcfc1b
+at::Tensor sparse_mask_backward(
+    const at::Tensor& grad,
+    const at::Tensor& mask,
+    c10::Layout self_layout);
 at::Tensor sparse_sparse_matmul_backward(
     const at::Tensor& grad,
     const at::Tensor& mat1,
