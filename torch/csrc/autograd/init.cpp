--- conflicted
+++ resolved
@@ -301,6 +301,10 @@
     return activities;
   });
 
+  m.def("_unsafe_decrement_version_counter", [](at::Tensor t) {
+    torch::autograd::increment_version::version_counter(t);
+  });
+
   m.def("_enable_profiler_legacy", enableProfilerLegacy);
   py::class_<ProfilerDisableOptions>(m, "_ProfilerDisableOptions")
       .def(py::init<bool, bool>());
@@ -369,16 +373,11 @@
   py::class_<DisableFuncTorch>(_C_m, "_DisableFuncTorch").def(py::init<>());
   py::class_<MultithreadingEnabled>(_C_m, "_MultithreadingEnabled")
       .def(py::init<bool>());
-<<<<<<< HEAD
+  py::class_<DisableAutocast>(std::move(_C_m), "_DisableAutocast")
+      .def(py::init<>());
   py::class_<ViewReplayEnabled>(_C_m, "_ViewReplayEnabled")
       .def(py::init<bool>());
-  py::class_<DisableAutocast>(_C_m, "_DisableAutocast").def(py::init<>());
-  py::class_<torch::autograd::SavedVariable>(m, "SavedTensor")
-=======
-  py::class_<DisableAutocast>(std::move(_C_m), "_DisableAutocast")
-      .def(py::init<>());
   py::class_<torch::autograd::SavedVariable>(std::move(m), "SavedTensor")
->>>>>>> 9b23fd37
       .def(py::init([]() -> torch::autograd::SavedVariable {
         TORCH_CHECK(
             false,
