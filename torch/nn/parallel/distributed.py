--- conflicted
+++ resolved
@@ -1,5 +1,4 @@
 import sys
-import collections.abc
 import copy
 from dataclasses import dataclass
 from typing import Callable, Any, Type
@@ -19,10 +18,7 @@
     Joinable,
     JoinHook,
 )
-<<<<<<< HEAD
-=======
-
->>>>>>> 4a57321a
+
 from torch.utils._pytree import tree_flatten, tree_unflatten
 
 RPC_AVAILABLE = False
@@ -40,9 +36,8 @@
 from torch._utils import _get_device_index
 
 from ..modules import Module
-from ._functions import _get_stream
 from ._replicated_tensor_ddp_utils import _ddp_with_replicated_tensor_enabled
-from .scatter_gather import gather, is_namedtuple, scatter_kwargs
+from .scatter_gather import gather, is_namedtuple, scatter_kwargs  # noqa: F401
 
 
 logger = logging.getLogger(__name__)
@@ -648,11 +643,8 @@
         # Build parameters for reducer.
         parameters, expect_sparse_gradient = self._build_params_for_reducer()
         # Verify model equivalence.
-        dist._verify_params_across_processes(self.process_group, parameters)
+        _verify_param_shape_across_processes(self.process_group, parameters)
         # Sync params and buffers. Ensures all DDP models start off at the same value.
-<<<<<<< HEAD
-        self._sync_params_and_buffers(authoritative_rank=0)
-=======
         _sync_module_states(
             module=self.module,
             process_group=self.process_group,
@@ -660,7 +652,6 @@
             src=0,
             params_and_buffers_to_ignore=self.parameters_to_ignore,
         )
->>>>>>> 4a57321a
         # In debug mode, build a mapping of parameter index -> parameter.
         param_to_name_mapping = self._build_debug_param_to_name_mapping(parameters)
         # Builds reducer.
@@ -679,21 +670,6 @@
             # adding to self.__dict__.
             from ._replicated_tensor_ddp_interop import _replicate_module
             self.__dict__['_replicated_tensor_module'] = _replicate_module(self.module, self.process_group)
-
-    def _sync_params_and_buffers(self, authoritative_rank=0):
-        module_states = []
-        for name, param in self.module.named_parameters():
-            if name not in self.parameters_to_ignore:
-                module_states.append(param.detach())
-
-        for name, buffer in self.module.named_buffers():
-            if name not in self.parameters_to_ignore:
-                module_states.append(buffer.detach())
-
-        if len(module_states) > 0:
-            self._distributed_broadcast_coalesced(
-                module_states, self.broadcast_bucket_size, authoritative_rank
-            )
 
     def _log_and_throw(self, err_type, err_msg):
         if self.logger is not None:
@@ -795,7 +771,8 @@
         del attrs["process_group"]
         del attrs["reducer"]
         del attrs["logger"]
-        del attrs["_replicated_tensor_module"]
+        if self._use_replicated_tensor_module:
+            del attrs["_replicated_tensor_module"]
         return attrs
 
     def __setstate__(self, state):
@@ -983,7 +960,12 @@
         module_to_run = self._replicated_tensor_module if self._use_replicated_tensor_module else self.module
 
         if self.device_ids:
-            inputs, kwargs = self.to_kwargs(inputs, kwargs, self.device_ids[0])
+            inputs, kwargs = _to_kwargs(
+                inputs,
+                kwargs,
+                self.device_ids[0],
+                self.use_side_stream_for_tensor_copies
+            )
             return module_to_run(*inputs[0], **kwargs[0])
         else:
             return module_to_run(*inputs, **kwargs)
@@ -1088,71 +1070,11 @@
     def scatter(self, inputs, kwargs, device_ids):
         return scatter_kwargs(inputs, kwargs, device_ids, dim=self.dim)
 
-    def _recursive_to(self, inputs, target_gpu):
-        r"""
-        Recursively moves input to the target_gpu.
-        """
-
-        def to_map(obj):
-            if isinstance(obj, torch.Tensor):
-                if obj.device == torch.device("cuda", target_gpu):
-                    return (obj,)
-                if not self.use_side_stream_for_tensor_copies:
-                    return (obj.to(target_gpu),)
-                else:
-                    # Perform CPU -> GPU copies in a background stream. This code is
-                    # motivated from similar logic in torch/nn/parallel/_functions.py
-                    stream = _get_stream(target_gpu)
-                    with torch.cuda.stream(stream):
-                        output = obj.to(target_gpu)
-                    # synchronize with the copy stream
-                    with torch.cuda.device(target_gpu):
-                        current_stream = torch.cuda.current_stream()
-                        # Sync the current stream with the copy stream
-                        current_stream.wait_stream(stream)
-                        # Ensure tensor memory is not reused until work on
-                        # main stream is complete
-                        output.record_stream(current_stream)
-                    return (output,)
-            if is_namedtuple(obj):
-                return [type(obj)(*args) for args in zip(*map(to_map, obj))]
-            if isinstance(obj, tuple) and len(obj) > 0:
-                return list(zip(*map(to_map, obj)))
-            if isinstance(obj, str):
-                # Needs to be checked, otherwise it's taken as a sequence infinitely.
-                # This is because the elements of a string are also strings, and so on.
-                return [obj]
-            if isinstance(obj, collections.abc.Sequence) and len(obj) > 0:
-                try:
-                    return [type(obj)(i) for i in zip(*map(to_map, obj))]
-                except TypeError:
-                    # The sequence type may not support `__init__(iterable)` (e.g., `range`).
-                    return [list(i) for i in zip(*map(to_map, obj))]
-            if isinstance(obj, collections.abc.Mapping) and len(obj) > 0:
-                try:
-                    return [type(obj)(i) for i in zip(*map(to_map, obj.items()))]
-                except TypeError:
-                    # The mapping type may not support `__init__(iterable)`.
-                    return [dict(i) for i in zip(*map(to_map, obj.items()))]
-            return [obj]
-
-        # Avoid reference cycle
-        try:
-            res = to_map(inputs)
-        finally:
-            to_map = None
-        return res
-
     def to_kwargs(self, inputs, kwargs, device_id):
-        inputs = self._recursive_to(inputs, device_id) if inputs else []
-        kwargs = self._recursive_to(kwargs, device_id) if kwargs else []
-        if len(inputs) < len(kwargs):
-            inputs.extend([() for _ in range(len(kwargs) - len(inputs))])
-        elif len(kwargs) < len(inputs):
-            kwargs.extend([{} for _ in range(len(inputs) - len(kwargs))])
-        inputs = tuple(inputs)
-        kwargs = tuple(kwargs)
-        return inputs, kwargs
+        # Kept for BC
+        return _to_kwargs(
+            inputs, kwargs, device_id, self.use_side_stream_for_tensor_copies
+        )
 
     def gather(self, outputs, output_device):
         return gather(outputs, output_device, dim=self.dim)
@@ -1192,9 +1114,6 @@
         self._authoritative_rank = self._find_common_rank(
             self._distributed_rank, is_last_joiner
         )
-<<<<<<< HEAD
-        self._sync_params_and_buffers(authoritative_rank=self._authoritative_rank)
-=======
         _sync_module_states(
             module=self.module,
             process_group=self.process_group,
@@ -1202,7 +1121,6 @@
             src=self._authoritative_rank,
             params_and_buffers_to_ignore=self.parameters_to_ignore
         )
->>>>>>> 4a57321a
 
     # Schedule comm ops to match those scheduled in the reducer's backward
     # pass.
