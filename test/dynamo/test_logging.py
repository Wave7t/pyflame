--- conflicted
+++ resolved
@@ -11,11 +11,11 @@
 import torch._dynamo.test_case
 import torch._dynamo.testing
 import torch.distributed as dist
-
 from torch._dynamo.testing import skipIfNotPy311
 
 from torch.nn.parallel import DistributedDataParallel as DDP
-from torch.testing._internal.common_utils import find_free_port
+
+from torch.testing._internal.common_utils import find_free_port, munge_exc
 from torch.testing._internal.inductor_utils import HAS_CUDA
 from torch.testing._internal.logging_utils import (
     LoggingTestCase,
@@ -119,9 +119,6 @@
             fn_opt(*ARGS)
         except Exception:
             pass
-<<<<<<< HEAD
-        self.assertEqual(len(records), 2)
-=======
         record = self.getRecord(records, "WON'T CONVERT")
         self.assertExpectedInline(
             munge_exc(record.getMessage()),
@@ -136,7 +133,6 @@
    File "test_logging.py", line N, in dynamo_error_fn
     output = output.add(torch.ones(10, 10))""",  # noqa: B950
         )
->>>>>>> 1cc00262
 
     test_aot = within_range_record_test(2, 6, aot=logging.INFO)
     test_inductor_debug = within_range_record_test(3, 15, inductor=logging.DEBUG)
@@ -165,10 +161,6 @@
             fn_opt(*ARGS)
         except Exception:
             pass
-<<<<<<< HEAD
-        self.assertEqual(len(records), 2)
-        self.assertIsInstance(records[0].msg, str)
-=======
         record = self.getRecord(records, "WON'T CONVERT")
         self.assertExpectedInline(
             munge_exc(record.getMessage()),
@@ -185,7 +177,6 @@
     InputBuffer(name='primals_1', layout=FixedLayout('cpu', torch.float32, size=[1000, 1000], stride=[1000, 1]))
   ))""",
         )
->>>>>>> 1cc00262
 
         exitstack.close()
 
