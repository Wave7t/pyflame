--- conflicted
+++ resolved
@@ -312,201 +312,6 @@
                 self.assertEqual(n.args[_QUANT_MIN_INDEX], -127)
                 self.assertEqual(n.args[_QUANT_MAX_INDEX], 127)
 
-<<<<<<< HEAD
-=======
-@skipIfNoQNNPACK
-class TestQuantizePT2EFXX86Inductor(QuantizationTestCase):
-    @skipIfNoX86
-    def test_inductor_backend_config_conv(self):
-        class M(torch.nn.Module):
-            def __init__(self, use_relu: bool = False, inplace_relu: bool = False):
-                super().__init__()
-                self.use_relu = use_relu
-                self.conv1 = nn.Conv2d(3, 6, (2, 2), stride=(1, 1), padding=(1, 1))
-                self.relu = nn.ReLU(inplace=inplace_relu)
-
-            def forward(self, x):
-                x = self.conv1(x)
-                return self.relu(x) if self.use_relu else x
-
-        use_relu_list = [True, False]
-        inplace_relu_list = [True, False]
-        with override_quantized_engine("x86"):
-            with torch.no_grad():
-                for use_relu, inplace_relu in itertools.product(
-                    use_relu_list, inplace_relu_list
-                ):
-                    m = M(use_relu=use_relu, inplace_relu=inplace_relu).eval()
-                    example_inputs = (torch.randn(2, 3, 4, 4),)
-                    # program capture
-                    # **TODO** Add testcase for tracing_mode="symbolic" after fix issue:
-                    # https://github.com/pytorch/pytorch/issues/96274
-                    export_module, guards = torchdynamo.export(
-                        m,
-                        *copy.deepcopy(example_inputs),
-                        aten_graph=True,
-                        tracing_mode="real",
-                    )
-
-                    qconfig = get_default_qconfig("x86")
-                    qconfig_mapping = QConfigMapping().set_global(qconfig)
-                    backend_config = get_x86_inductor_pt2e_backend_config()
-                    prepare_module = _prepare_pt2e_deprecated(
-                        export_module, qconfig_mapping, example_inputs, backend_config
-                    )
-                    prepare_module(*example_inputs)
-                    convert_module = convert_pt2e(prepare_module)
-                    convert_module(*example_inputs)
-
-                    # Fake quant should only be inserted at start and end
-                    node_occurrence = {
-                        # one for input and weight of the conv, one for output for the conv
-                        ns.call_function(
-                            torch.ops.quantized_decomposed.quantize_per_tensor.default
-                        ): 2,
-                        ns.call_function(
-                            torch.ops.quantized_decomposed.quantize_per_channel.default
-                        ): 1,
-                        ns.call_function(
-                            torch.ops.quantized_decomposed.dequantize_per_channel.default
-                        ): 1,
-                        ns.call_function(
-                            torch.ops.quantized_decomposed.dequantize_per_tensor.default
-                        ): 2,
-                    }
-                    if use_relu:
-                        node_list = [
-                            ns.call_function(
-                                torch.ops.quantized_decomposed.quantize_per_tensor.default
-                            ),
-                            ns.call_function(
-                                torch.ops.quantized_decomposed.dequantize_per_tensor.default
-                            ),
-                            ns.call_function(torch.ops.aten.convolution.default),
-                            ns.call_function(
-                                torch.ops.aten.relu_.default
-                                if inplace_relu
-                                else torch.ops.aten.relu.default
-                            ),
-                            ns.call_function(
-                                torch.ops.quantized_decomposed.quantize_per_tensor.default
-                            ),
-                            ns.call_function(
-                                torch.ops.quantized_decomposed.dequantize_per_tensor.default
-                            ),
-                        ]
-                    else:
-                        node_list = [
-                            ns.call_function(
-                                torch.ops.quantized_decomposed.quantize_per_tensor.default
-                            ),
-                            ns.call_function(
-                                torch.ops.quantized_decomposed.dequantize_per_tensor.default
-                            ),
-                            ns.call_function(torch.ops.aten.convolution.default),
-                            ns.call_function(
-                                torch.ops.quantized_decomposed.quantize_per_tensor.default
-                            ),
-                            ns.call_function(
-                                torch.ops.quantized_decomposed.dequantize_per_tensor.default
-                            ),
-                        ]
-                    self.checkGraphModuleNodes(
-                        convert_module,
-                        expected_node_occurrence=node_occurrence,
-                        expected_node_list=node_list,
-                    )
-
-                    # Step1: Ref result in 1.X fx path
-                    backend_config_1_x = get_x86_backend_config()
-                    m_copy = copy.deepcopy(m)
-                    m_prepare_fx = prepare_fx(
-                        m_copy,
-                        qconfig_mapping,
-                        example_inputs,
-                        backend_config=backend_config_1_x,
-                    )
-                    after_prepare_result_fx = m_prepare_fx(*example_inputs)
-                    m_convert_fx = convert_fx(
-                        m_prepare_fx, backend_config=backend_config_1_x
-                    )
-                    ref_result = m_convert_fx(*example_inputs)
-
-                    # Step2: Start to lowering into Inductor
-                    run = compile_fx(convert_module, example_inputs)
-                    # Inductor first run
-                    inductor_res = run(*example_inputs)
-                    # Inductor second run
-                    inductor_res = run(*example_inputs)
-                    self.assertEqual(ref_result, inductor_res, atol=5e-2, rtol=5e-2)
-
-    @skipIfNoX86
-    @unittest.skip("Fails due to small numerics mismatch, reenable this with the new API in the future")
-    def test_inductor_qconv_lowering(self):
-        dim_to_module = {
-            1: nn.Conv1d,
-            2: nn.Conv2d,
-            3: nn.Conv3d
-        }
-
-        class M(torch.nn.Module):
-            def __init__(self, dim: int, bias: bool):
-                super().__init__()
-                self.conv = dim_to_module[dim](3, 6, 2, stride=2, padding=0, dilation=1, bias=bias)
-
-            def forward(self, x):
-                return nn.functional.gelu(self.conv(x))
-
-        conv_dims = [1, 2, 3]
-        use_bias_list = [True, False]
-        with override_quantized_engine("x86"):
-            with torch.no_grad():
-                cases = itertools.product(conv_dims, use_bias_list)
-                for dim, use_bias in cases:
-                    m = M(dim, use_bias).eval()
-                    input_shape = (2, 3, *([6] * dim))
-                    example_inputs = (torch.randn(input_shape),)
-                    # program capture
-                    exported_model, guards = torchdynamo.export(
-                        m,
-                        *copy.deepcopy(example_inputs),
-                        aten_graph=True,
-                        tracing_mode="real",
-                    )
-
-                    qconfig = get_default_qconfig("x86")
-                    qconfig_mapping = QConfigMapping().set_global(qconfig)
-                    backend_config_inductor = get_x86_inductor_pt2e_backend_config()
-                    prepared_model = _prepare_pt2e_deprecated(
-                        exported_model,
-                        qconfig_mapping,
-                        example_inputs,
-                        backend_config_inductor
-                    )
-                    prepared_model(*example_inputs)
-                    converted_model = convert_pt2e(prepared_model)
-
-                    run = compile_fx(converted_model, example_inputs)
-                    result_inductor = run(*example_inputs)
-
-                    m_copy = copy.deepcopy(m)
-                    backend_config_fx = get_x86_backend_config()
-                    prepared_model_fx = prepare_fx(
-                        m_copy,
-                        qconfig_mapping,
-                        example_inputs,
-                        backend_config=backend_config_fx,
-                    )
-                    prepared_model_fx(*example_inputs)
-                    converted_model_fx = convert_fx(
-                        prepared_model_fx, backend_config=backend_config_fx
-                    )
-                    result_fx = converted_model_fx(*example_inputs)
-
-                    self.assertEqual(result_inductor, result_fx)
-
-
->>>>>>> fbd7e74c
 class TestQuantizePT2EFXModels(QuantizationTestCase):
     @skip_if_no_torchvision
     @skipIfNoQNNPACK
