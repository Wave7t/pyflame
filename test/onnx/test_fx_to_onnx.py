--- conflicted
+++ resolved
@@ -209,11 +209,6 @@
             expected_node="aten.convolution.default",
         )
 
-<<<<<<< HEAD
-    # TODO: When registry is public, add a custom op cases to replace
-    # aten::add
-=======
->>>>>>> 1cc00262
     def test_dispatch_overload_fall_back_default_raise_diagnostic_warning(self):
         class TraceModel(torch.nn.Module):
             def forward(self, input):
