--- conflicted
+++ resolved
@@ -202,12 +202,8 @@
     ("_segment_reduce", "lengths"): {f16, f32, f64},
     "_upsample_bilinear2d_aa": {f32, f64},
     "bernoulli": {f32, f64},
-<<<<<<< HEAD
-=======
-    "bucketize": {f16, f32, f64, i32, i64},
     "cauchy": {f16},
     "chalf": {f16, f32, f64},
->>>>>>> c9afc838
     "cholesky": {f32, f64},
     "complex": {f16},
     "exponential": {f16},
@@ -255,12 +251,8 @@
     "atanh": {f16, f32},
     "baddbmm": {f16},
     "bernoulli": {f16, f32, f64},
-<<<<<<< HEAD
-=======
-    "bucketize": {f16, f32, f64, i32, i64},
     "cauchy": {f16, f32, f64},
     "chalf": {f16, f32, f64},
->>>>>>> c9afc838
     "cholesky": {f32, f64},
     "complex": {f16},
     "cumprod": {f16},
