# Owner(s): ["module: nn"]

import contextlib
from functools import partial
import sys
import torch
import torch.nn as nn
import torch.nn.functional as F
from torch.nn.parameter import Parameter
import unittest
from unittest.mock import patch, MagicMock, ANY
import math
from torch.backends.cuda import sdp_kernel, SDPBackend
import torch.optim as optim
from torch.testing._internal.common_dtype import floating_types_and_half

from typing import Tuple
from torch.testing._internal.common_nn import NNTestCase
from torch.testing._internal.common_utils import (
    TEST_FAIRSEQ,
    run_tests,
    parametrize,
    instantiate_parametrized_tests,
    freeze_rng_state,
    TEST_WITH_CROSSREF,
    slowTest,
    set_default_dtype,
    gradcheck
)


from torch.testing._internal.common_methods_invocations import wrapper_set_seed
from torch.testing._internal.common_cuda import TEST_CUDA, SM80OrLater, PLATFORM_SUPPORTS_FUSED_SDPA

if TEST_FAIRSEQ:
    import fairseq.models.transformer as fairseq_transformer

@contextlib.contextmanager
def use_deterministic_algorithims(mode: bool, warn_only: bool):
    r"""
    This context manager can be used to temporarily enable or disable deterministic algorithms.
    Upon exiting the context manager, the previous state of the flag will be restored.
    """
    previous_mode: bool = torch.are_deterministic_algorithms_enabled()
    previous_warn_only: bool = torch.is_deterministic_algorithms_warn_only_enabled()
    try:
        torch.use_deterministic_algorithms(mode, warn_only=warn_only)
        yield{}
    except RuntimeError as err:
        raise err
    finally:
        torch.use_deterministic_algorithms(previous_mode, warn_only=previous_warn_only)


# Found in torch/testing/_comparison.py
default_atol = {torch.float16: 1e-3, torch.bfloat16: 1e-3, torch.float32: 1e-5}
default_rtol = {torch.float16: 1e-3, torch.bfloat16: 1.6e-2, torch.float32: 1.3e-6}

isSM86Device = torch.cuda.is_available() and torch.cuda.get_device_capability() == (8, 6)


def get_rtol(true_value: torch.Tensor, computed_value: torch.Tensor) -> float:
    deviation = true_value - computed_value
    deviation = torch.abs(deviation / true_value)
    # Fill in the nans with the default rtol
    torch.nan_to_num_(deviation, nan=default_rtol[computed_value.dtype])
    return deviation.max().item()

class TestTransformers(NNTestCase):
    _do_cuda_memory_leak_check = True
    _do_cuda_non_default_stream = True

    device_list = ['cpu']  # TODO: is there a way to do parametrize for this?
    if TEST_CUDA:
        device_list.append('cuda')

    @unittest.skip("4D mask not supported yet - activate when 4D mask supported")
    @unittest.skipIf(not TEST_CUDA, "CUDA unavailable")  # TODO: make this work for both cuda and cpu
    def test_self_attn_TxT_attn_mask(self):
        embed_dim = 16
        num_heads = 4
        batch_size = 10
        tgt_len = 16

        query = torch.rand(batch_size, tgt_len, embed_dim, device="cuda")  # [N, T, D]
        attn_mask = torch.randint(0, 2, (tgt_len, tgt_len)).cuda().float()  # [T, T]
        attn_mask = attn_mask.masked_fill(attn_mask == 0, float('-inf')).masked_fill(attn_mask == 1, float(0.0))

        attn_mask_4d = attn_mask.expand(batch_size, num_heads, tgt_len, tgt_len)

        mta_model = torch.nn.MultiheadAttention(embed_dim, num_heads, batch_first=True).cuda()
        mta_model.eval()

        # Generate 3D results
        with torch.inference_mode():
            output_mask_4d = mta_model(query, query, query, attn_mask=attn_mask_4d)[0]
            output_mask_4d = output_mask_4d.transpose(0, 1)  # [N, T, D]

            output_mask_TxT = mta_model(query, query, query, attn_mask=attn_mask)[0]
            output_mask_TxT = output_mask_TxT.transpose(0, 1)  # [N, T, D]

            self.assertEqual(output_mask_4d, output_mask_TxT)

    @parametrize("device", device_list)
    @slowTest
    def test_train_with_pad_and_catch_error(self, device):
        iters = 100
        pad_mask = torch.tensor([[1, 1, 0, 0]], dtype=torch.bool).to(device)
        layer = nn.TransformerEncoderLayer(
            d_model=2,
            dim_feedforward=4,
            nhead=2,
            batch_first=True,
            activation="gelu",
            dropout=0,
        )
        criterion = nn.MSELoss()
        encoder = nn.TransformerEncoder(layer, 2).to(device)
        optimizer = optim.SGD(encoder.parameters(), lr=0.1, momentum=0.9)
        encoder.train()
        for i in range(iters):
            encoder.train()
            optimizer.zero_grad()
            inputs = torch.cat([torch.randn(1, 2, 2), torch.zeros(1, 2, 2)], dim=1).to(device)

            outputs = encoder(inputs, src_key_padding_mask=pad_mask)

            loss = criterion(outputs[:, 0:2, :], inputs[:, 0:2, :])
            loss.backward()
            optimizer.step()

            with torch.no_grad():
                test = torch.cat([torch.randn(1, 2, 2), torch.zeros(1, 2, 2)], dim=1).to(device)

                # Expect uint8 type not supported
                ex = None
                try:
                    test_train_uint8 = encoder(test, src_key_padding_mask=pad_mask.to(torch.uint8))
                except AssertionError as e:
                    continue
                self.assertFalse(e, "Failed to catch unsupported uint8 type exception")

                test_train_bool = encoder(test, src_key_padding_mask=pad_mask)
                encoder.eval()

                # Expect long type not supported
                ex = None
                try:
                    test_eval_uint8 = encoder(test, src_key_padding_mask=pad_mask.to(torch.int64))
                except AssertionError as e:
                    continue
                self.assertFalse(e, "Failed to catch unsupported Long type exception")

                test_eval_bool = encoder(test, src_key_padding_mask=pad_mask)
                l1_bool = nn.L1Loss()(test_train_bool[:, 0:2, :], test_eval_bool[:, 0:2, :]).item()
                self.assertTrue(l1_bool < 1e-4, "Eval/Train difference in pad_mask BOOL")

    @parametrize("device", device_list)
    @parametrize("attn_mask_dim", [2, 3, None])
    @parametrize("key_padding_mask_dim", [2, None])
    def test_multiheadattention_fastpath_attn_mask(self, device, attn_mask_dim, key_padding_mask_dim):
        with torch.no_grad():
            B = 2
            L = 4
            D = 8
            H = 4


            if attn_mask_dim == 2:
                attn_mask = torch.randn(L, L, device=device) > 0
            elif attn_mask_dim == 3:
                attn_mask = torch.randn(B * H, L, L, device=device) > 0
            elif attn_mask_dim is None:
                attn_mask = None

            if key_padding_mask_dim == 2:
                key_padding_mask = torch.randn(B, L, device=device) > 0
            elif key_padding_mask_dim is None:
                key_padding_mask = None

            mha = nn.MultiheadAttention(D, H, batch_first=True, device=device)
            X = torch.randn(B, L, D, device=device)

            mha.train()  # disable fast path
            out, _ = mha(X, X, X, attn_mask=attn_mask, key_padding_mask=key_padding_mask, need_weights=False)
            mha.eval()  # enable fast path
            out, _ = mha(X, X, X, attn_mask=attn_mask, key_padding_mask=key_padding_mask, need_weights=False)

    @parametrize("device", device_list)
    @parametrize("nhead", [1, 4, 8])
    def test_transformerencoderlayer_src_mask(self, device, nhead):
        batch_size = 2
        seqlen = 4
        d_model = 8
        dim_feedforward = 32

        model = torch.nn.TransformerEncoderLayer(
            d_model=d_model,
            nhead=nhead,
            dim_feedforward=dim_feedforward,
            batch_first=True).to(device)
        src = torch.rand(batch_size, seqlen, d_model).to(device)  # bs, seqlen, d_model
        src_mask = torch.zeros(seqlen, seqlen).to(torch.bool).to(device)

        model(src, src_mask=src_mask)
        model.eval()
        with torch.no_grad():
            model(src, src_mask=src_mask)

    @parametrize("device", device_list)
    @parametrize("use_torchscript", [False])
    @parametrize("enable_nested_tensor", [True, False])
    @parametrize("use_autocast", [True, False])
    @parametrize("d_model", [12, 256])
    def test_transformerencoder_fastpath(self, device, use_torchscript, enable_nested_tensor, use_autocast, d_model):
        """
        Test TransformerEncoder fastpath output matches slowpath output
        """
        torch.manual_seed(1234)
        nhead = 4
        dim_feedforward = d_model
        batch_first = True

        model = torch.nn.TransformerEncoder(
            torch.nn.TransformerEncoderLayer(
                d_model=d_model,
                nhead=nhead,
                dim_feedforward=dim_feedforward,
                batch_first=batch_first),
            num_layers=2,
            enable_nested_tensor=enable_nested_tensor
        ).to(device).eval()

        if use_torchscript:
            model = torch.jit.script(model)

        # each input is (input, mask)
        input_mask_pairs = [
            (
                torch.rand(3, 2, d_model),
                [
                    [0, 1],
                    [0, 1],
                    [1, 1]
                ]
            ),
            (
                torch.rand(2, 100, d_model),
                [
                    [0] * 98 + [1] * 2,
                    [0] * 90 + [1] * 10
                ]
            ),
            # softmax.cu switches from fast->slowpath at masked seqlen 1024. test 1024.
            (
                torch.rand(2, 1024, d_model),
                [
                    [0] * 1020 + [1] * 4,
                    [0] * 1024,
                ]
            ),
            (
                torch.rand(1, 1026, d_model),
                [[0] * 1024 + [1] * 2]
            ),
            # softmax.cu switches from fast->slowpath at masked seqlen 1024. test range of masks above 1024.
            (
                torch.rand(4, 1040, d_model),
                [
                    [0] * 1024 + [1] * 16,
                    [0] * 1025 + [1] * 15,
                    [0] * 1031 + [1] * 9,
                    [0] * 1040,
                ]
            )
        ]
        input_mask_pairs = [
            (
                torch.tensor(pair[0], device=device, dtype=torch.get_default_dtype()),  # float input
                torch.tensor(pair[1], device=device, dtype=torch.bool)  # bool mask
            ) for pair in input_mask_pairs
        ]

        maybe_autocast = torch.autocast("cuda", dtype=torch.float16) if use_autocast else contextlib.nullcontext()
        with maybe_autocast:
            for input, src_key_padding_mask in input_mask_pairs:
                with torch.no_grad():
                    fastpath_output = model(input, src_key_padding_mask=src_key_padding_mask)
                slowpath_output = model(input, src_key_padding_mask=src_key_padding_mask)  # reference
                # Make sure fastpath_output is same shape as slowpath_output and mask.
                # When enable_nested_tensor=true, fastpath_output may be smaller than input tensor.
                # Eg if input bs=1, seqlen=6, and we mask out 2 tokens, fastpath_output will have bs=1, seqlen=4.
                # Expand back to old size to match.
                bs, true_seqlen, embed_dim = fastpath_output.shape
                expanded_seqlen = src_key_padding_mask.shape[1]
                fastpath_output_expanded = torch.zeros(bs, expanded_seqlen, embed_dim, device=device)
                fastpath_output_expanded[:, :true_seqlen, :] = fastpath_output
                # no garauntees on output corresponding to masked tokens, so they may vary between slow/fast path. set all to 0.
                fastpath_output_expanded = fastpath_output_expanded.masked_fill(src_key_padding_mask.unsqueeze(-1), 0)
                slowpath_output = slowpath_output.masked_fill(src_key_padding_mask.unsqueeze(-1), 0)
                torch.testing.assert_close(fastpath_output_expanded, slowpath_output, rtol=1e-7, atol=1e-5)

    @parametrize("with_no_grad", [True, False])
    @parametrize("training", [True, False])
    @parametrize("enable_nested_tensor", [False])
    @parametrize("device", device_list)
    def test_transformerencoder_square_input(self, with_no_grad, training, enable_nested_tensor, device):
        """
        Test for edge cases when input of shape (batch size, sequence length, embedding dimension) has
        batch size == sequence length
        """
        model = torch.nn.TransformerEncoder(
            torch.nn.TransformerEncoderLayer(d_model=4, nhead=2, dim_feedforward=16, dropout=0.0, batch_first=True),
            num_layers=2,
            enable_nested_tensor=enable_nested_tensor
        ).to(device)

        with torch.no_grad():
            # set constant weights of the model
            for idx, p in enumerate(model.parameters()):
                x = p.data
                sz = x.view(-1).size(0)
                shape = x.shape
                x = torch.cos(torch.arange(0, sz).float().view(shape))
                p.data.copy_(x)

        if training:
            model = model.train()
        else:
            model = model.eval()
        x = torch.arange(0, 16).reshape(2, 2, 4).to(torch.get_default_dtype()).to(device)
        src_mask = torch.Tensor([[0, 1], [0, 0]]).to(torch.bool).to(device)

        if with_no_grad:
            cm = torch.no_grad()
        else:
            cm = contextlib.nullcontext()
        with cm:
            result = model(x, mask=src_mask)

        ref_output = torch.Tensor([[[2.420306205749512, 0.017629241570830, -0.607857942581177, -0.085519507527351],
                                    [2.420306205749512, 0.017629241570830, -0.607857942581177, -0.085519507527351]],
                                   [[2.419836044311523, 0.017548924311996, -0.608187675476074, -0.085347734391689],
                                    [2.419836044311523, 0.017548924311996, -0.608187675476074, -0.085347734391689]]]
                                  ).to(device)
        self.assertEqual(tuple(result.shape), tuple(ref_output.shape))
        torch.testing.assert_close(result, ref_output, rtol=1e-7, atol=1e-5)

    @parametrize("batch_first", [True, False])
    @parametrize("training", [True, False])
    @parametrize("enable_nested_tensor", [True, False])
    @parametrize("device", device_list)
    def test_transformerencoder(self, batch_first, training, enable_nested_tensor, device):
        def get_a_test_layer(activation, batch_first=False):
            d_model = 4
            nhead = 2
            dim_feedforward = 16
            dropout = 0.0

            layer = nn.TransformerEncoderLayer(
                d_model,
                nhead,
                dim_feedforward=dim_feedforward,
                dropout=dropout,
                activation=activation,
                batch_first=batch_first,
            ).to(device)

            with torch.no_grad():
                # set constant weights of the model
                for idx, p in enumerate(layer.parameters()):
                    x = p.data
                    sz = x.view(-1).size(0)
                    shape = x.shape
                    x = torch.cos(torch.arange(0, sz).float().view(shape))
                    p.data.copy_(x)

            return layer

        # this is a deterministic test for TransformerEncoder
        activation = F.relu

        def _test(batch_first, training, enable_nested_tensor):
            def perm_fn(x):
                return x.transpose(1, 0) if batch_first else x

            encoder_layer = get_a_test_layer(activation=activation,
                                             batch_first=batch_first)

            model = nn.TransformerEncoder(encoder_layer, 1).to(device)
            if not training:
                model = model.eval()

            # deterministic input
            encoder_input = perm_fn(torch.tensor([[[0.7462, 0.6653, 0.5679, 0.4891],
                                                   [0.5387, 0.1655, 0.3565, 0.0471]],
                                                  [[0.8335, 0.2799, 0.5031, 0.2947],
                                                   [0.1402, 0.0318, 0.7636, 0.1346]],
                                                  [[0.6333, 0.9344, 0.1376, 0.9938],
                                                   [0.8924, 0.2872, 0.6692, 0.2944]],
                                                  [[0.9897, 0.6915, 0.3154, 0.1733],
                                                   [0.8645, 0.3513, 0.3064, 0.0767]],
                                                  [[0.8117, 0.2366, 0.4838, 0.7881],
                                                   [0.3718, 0.4945, 0.9511, 0.0864]]]
                                                 )).to(device)
            result = model(encoder_input)
            ref_output = perm_fn(torch.tensor([[[2.428589, 0.020835, -0.602055, -0.085249],
                                                [2.427987, 0.021213, -0.602496, -0.084103]],
                                               [[2.424689, 0.019155, -0.604793, -0.085672],
                                                [2.413863, 0.022211, -0.612486, -0.072490]],
                                               [[2.433774, 0.021598, -0.598343, -0.087548],
                                                [2.425104, 0.019748, -0.604515, -0.084839]],
                                               [[2.436185, 0.022682, -0.596625, -0.087261],
                                                [2.433556, 0.021891, -0.598509, -0.086832]],
                                               [[2.416246, 0.017512, -0.610712, -0.082961],
                                                [2.422901, 0.024187, -0.606178, -0.074929]]]
                                              )).to(device)
            self.assertEqual(tuple(result.shape), tuple(ref_output.shape))
            torch.testing.assert_close(result, ref_output, rtol=1e-7, atol=1e-5)

            # all 0 src_mask
            src_mask = torch.zeros([5, 5]).to(device) == 1
            result = model(encoder_input, mask=src_mask)
            self.assertEqual(tuple(result.shape), tuple(ref_output.shape))
            torch.testing.assert_close(result, ref_output, rtol=1e-7, atol=1e-5)

            # all 0
            mask = torch.zeros([2, 5]).to(device) == 1
            result = model(encoder_input, src_key_padding_mask=mask)
            self.assertEqual(tuple(result.shape), tuple(ref_output.shape))
            torch.testing.assert_close(result, ref_output, rtol=1e-7, atol=1e-5)

            mask[0, 1] = 1
            mask[1, 3] = 1
            mask[1, 4] = 1
            # If mask is not left aligned
            # We disable nested tensor
            model.enable_nested_tensor = enable_nested_tensor
            result = model(encoder_input, src_key_padding_mask=mask)
            ref_output = perm_fn(torch.tensor([[[2.429026, 0.020793, -0.601741, -0.085642],
                                                [2.428811, 0.021445, -0.601912, -0.084252]],
                                               [[2.425009, 0.019155, -0.604566, -0.085899],
                                                [2.415408, 0.02249, -0.611415, -0.073]],
                                               [[2.434199, 0.021682, -0.598039, -0.087699],
                                                [2.42598, 0.019941, -0.603896, -0.085091]],
                                               [[2.436457, 0.022736, -0.59643, -0.08736],
                                                [2.434021, 0.022093, -0.598179, -0.08679]],
                                               [[2.416531, 0.017498, -0.610513, -0.083181],
                                                [2.4242, 0.024653, -0.605266, -0.074959]]]
                                              )).to(device)
            self.assertEqual(tuple(result.shape), tuple(ref_output.shape))
            torch.testing.assert_close(result, ref_output, rtol=1e-7, atol=1e-5)

            # test case 2, multiple layers no norm
            model = nn.TransformerEncoder(encoder_layer, 2, enable_nested_tensor=enable_nested_tensor).to(device)
            if not training:
                model = model.eval()
            result = model(encoder_input, src_key_padding_mask=mask)
            ref_output = perm_fn(torch.tensor([[[2.419051, 0.017446, -0.608738, -0.085003],
                                                [2.419102, 0.017452, -0.608703, -0.085026]],
                                               [[2.419043, 0.017445, -0.608744, -0.084999],
                                                [2.419052, 0.017446, -0.608738, -0.085004]],
                                               [[2.419067, 0.017448, -0.608727, -0.085010],
                                                [2.419098, 0.017452, -0.608706, -0.085024]],
                                               [[2.419072, 0.017449, -0.608724, -0.085012],
                                                [2.419119, 0.017455, -0.608691, -0.085034]],
                                               [[2.419019, 0.017442, -0.608761, -0.084989],
                                                [2.419075, 0.017449, -0.608722, -0.085014]]]
                                              )).to(device)
            self.assertEqual(tuple(result.shape), tuple(ref_output.shape))
            torch.testing.assert_close(result, ref_output, rtol=1e-7, atol=1e-5)

            model = nn.TransformerEncoder(encoder_layer, 6, enable_nested_tensor=enable_nested_tensor).to(device)
            if not training:
                model = model.eval()
            result = model(encoder_input, src_key_padding_mask=mask)
            ref_output = perm_fn(torch.tensor([[[2.419101, 0.017453, -0.608703, -0.085025],
                                                [2.419101, 0.017453, -0.608704, -0.085025]],
                                               [[2.419101, 0.017453, -0.608703, -0.085025],
                                                [2.419101, 0.017453, -0.608704, -0.085025]],
                                               [[2.419101, 0.017453, -0.608703, -0.085025],
                                                [2.419101, 0.017453, -0.608704, -0.085025]],
                                               [[2.419101, 0.017453, -0.608703, -0.085025],
                                                [2.419101, 0.017453, -0.608704, -0.085025]],
                                               [[2.419101, 0.017453, -0.608703, -0.085025],
                                                [2.419101, 0.017453, -0.608704, -0.085025]]]
                                              )).to(device)
            self.assertEqual(tuple(result.shape), tuple(ref_output.shape))
            torch.testing.assert_close(result, ref_output, rtol=1e-7, atol=1e-5)

            # test case 3, multiple layers with norm
            # d_model = 4
            norm = nn.LayerNorm(4)
            model = nn.TransformerEncoder(encoder_layer, 2, norm=norm,
                                          enable_nested_tensor=enable_nested_tensor).to(device)
            if not training:
                model = model.eval()
            result = model(encoder_input, src_key_padding_mask=mask)
            ref_output = perm_fn(torch.tensor([[[1.695949, -0.357635, -0.893077, -0.445238],
                                                [1.695955, -0.357639, -0.893050, -0.445266]],
                                               [[1.695948, -0.357634, -0.893082, -0.445233],
                                                [1.695950, -0.357635, -0.893077, -0.445238]],
                                               [[1.695951, -0.357636, -0.893069, -0.445246],
                                                [1.695955, -0.357639, -0.893052, -0.445264]],
                                               [[1.695952, -0.357636, -0.893066, -0.445249],
                                                [1.695957, -0.357641, -0.893041, -0.445276]],
                                               [[1.695946, -0.357632, -0.893095, -0.445220],
                                                [1.695952, -0.357637, -0.893065, -0.445251]]]
                                              )).to(device)
            self.assertEqual(tuple(result.shape), tuple(ref_output.shape))
            torch.testing.assert_close(result, ref_output, rtol=1e-7, atol=1e-5)

            model = nn.TransformerEncoder(encoder_layer, 6, norm=norm,
                                          enable_nested_tensor=enable_nested_tensor).to(device)
            if not training:
                model = model.eval()
            result = model(encoder_input, src_key_padding_mask=mask)
            ref_output = perm_fn(torch.tensor([[[1.695955, -0.357639, -0.893051, -0.445265],
                                                [1.695955, -0.357639, -0.893051, -0.445265]],
                                               [[1.695955, -0.357639, -0.893051, -0.445265],
                                                [1.695955, -0.357639, -0.893051, -0.445265]],
                                               [[1.695955, -0.357639, -0.893051, -0.445265],
                                                [1.695955, -0.357639, -0.893051, -0.445265]],
                                               [[1.695955, -0.357639, -0.893051, -0.445265],
                                                [1.695955, -0.357639, -0.893051, -0.445265]],
                                               [[1.695955, -0.357639, -0.893051, -0.445265],
                                                [1.695955, -0.357639, -0.893051, -0.445265]]]
                                              )).to(device)
            self.assertEqual(tuple(result.shape), tuple(ref_output.shape))
            torch.testing.assert_close(result, ref_output, rtol=1e-7, atol=1e-5)

        # TODO: remove set default dtype to double by making ref_output more precise.
        # Added because this test was copied from test_nn.py, which has default
        # dtype double. If default dtype is float, tests will say tensors not close because
        # ref output precision too low
        with set_default_dtype(torch.double):
            if training:
                cm = contextlib.nullcontext()
            else:
                cm = torch.no_grad()  # transformer fast path requires no grad
            with cm:
                _test(batch_first, training, enable_nested_tensor)

<<<<<<< HEAD
    @unittest.skipIf(sys.version_info < (3, 11), "not supported on pre-3.11 Python")
    def test_encoder_padding_and_src_mask_bool(self):
        encoder_layer = nn.TransformerEncoderLayer(
            d_model=16,
            nhead=2,
            dim_feedforward=32,
            dropout=0.1,
            activation='relu',
            batch_first=True,
        )
        encoder_norm = nn.LayerNorm(16)
        encoder = nn.TransformerEncoder(
            encoder_layer, 2, encoder_norm
        )

        inputs = torch.randn(2, 3, 16)

        src_mask = torch.ones(3, 3, dtype=torch.bool).triu_(diagonal=1)
        input_seq_len = torch.tensor([3, 2])
        padding_mask = (
            torch.arange(3)[None, :].cpu() >= input_seq_len[:, None]
        )

        with self.assertNoLogs(None):
            encoder(
                inputs,
                mask=src_mask,
                src_key_padding_mask=padding_mask,
            )

    @unittest.skipIf(sys.version_info < (3, 11), "not supported on pre-3.11 Python")
    def test_decoder_padding_and_src_mask_bool(self):

        def transformer_decoder(inputs, input_seq_len, memory):
            decoder_layer = nn.TransformerDecoderLayer(
                d_model=16,
                nhead=2,
                dim_feedforward=32,
                dropout=0.1,
                activation='relu',
                batch_first=True,
            )
            decoder_norm = nn.LayerNorm(16)
            decoder = nn.TransformerDecoder(
                decoder_layer, 2, decoder_norm
            )

            src_mask = torch.ones(
                inputs.shape[1], inputs.shape[1], dtype=torch.bool
            ).triu_(diagonal=1)
            padding_mask = (
                torch.arange(inputs.shape[1])[None, :].cpu()
                >= input_seq_len[:, None]
            )

            return decoder(
                inputs,
                memory,
                tgt_mask=src_mask,
                tgt_key_padding_mask=padding_mask,
                memory_key_padding_mask=padding_mask,
            )

        inputs = torch.randn(2, 3, 16)
        memory = torch.randn(2, 3, 16)
        input_seq_len = torch.tensor([3, 2])

        with self.assertNoLogs(None):
            transformer_decoder(inputs, input_seq_len, memory)

=======

    def test_encoder_is_causal(self):

        d_model = 3
        layer = torch.nn.TransformerEncoderLayer(d_model, 1, 6, batch_first=True)
        layer.eval()
        x = torch.randn(1, 5, d_model)
        unmasked_output = layer(x)
        mask = torch.nn.Transformer.generate_square_subsequent_mask(x.size(1))
        is_causal_output = layer(x, src_mask=mask, is_causal=True)
        masked_output = layer(x, src_mask=mask)

        self.assertEqual(masked_output, is_causal_output)
>>>>>>> a943df04


    @unittest.skipIf(not TEST_FAIRSEQ, "Fairseq not found")
    @unittest.skipIf(not TEST_CUDA, 'CUDA not available')
    def test_decoder_only_layer(self):
        DEFAULT_PADDING_IDX = 0

        class FairseqDecoder(torch.nn.Module):
            def __init__(
                self,
                embed_dim,
                attention_heads,
                ffn_embed_dim,
                num_layers,
                embedding_layer,  # torch.nn.Embedding. Must have a padding_idx field
                dropout=0,
                normalize_before=False,
                torch_encoder=None,  # torch encoder that you can map weights from
                activation="relu",
            ):
                super().__init__()

                cfg = fairseq_transformer.TransformerConfig()
                cfg.decoder.embed_dim = embed_dim
                cfg.decoder.output_dim = embed_dim
                cfg.decoder.attention_heads = attention_heads
                cfg.decoder.ffn_embed_dim = ffn_embed_dim
                cfg.dropout = dropout
                cfg.decoder.normalize_before = normalize_before
                cfg.decoder.layers = num_layers
                # make embedding behavior same as other encoders
                cfg.no_token_positional_embeddings = True
                cfg.no_scale_embedding = True
                cfg.activation_fn = activation

                dictionary = {}  # TODO: verify what this is

                self.decoder = fairseq_transformer.TransformerDecoder(
                    cfg,
                    dictionary,
                    embedding_layer,
                    no_encoder_attn=True,
                    output_projection=None,
                )

                if torch_encoder is not None:
                    self.decoder = torch_to_fairseq(torch_encoder, self.decoder)
                self.decoder = self.decoder.eval().cuda().half()

            def forward(
                self,
                tokens,
                src_lengths=None,
                with_triangle_mask=False,
                incremental_state=None,
            ):
                return self.decoder(
                    prev_output_tokens=tokens,
                    encoder_out=None,
                    incremental_state=incremental_state,
                    features_only=True,
                    full_context_alignment=not with_triangle_mask,
                    alignment_layer=None,
                    alignment_heads=None,
                    src_lengths=src_lengths,
                    return_all_hiddens=False,
                )[0]

        class BetterDecoder(torch.nn.Module):
            """
            Only incremental decoder for now
            """

            def __init__(self, transformer, embedding, pad_idx):
                super().__init__()
                self.transformer = transformer
                self.embedding = embedding
                self.padding_idx = pad_idx

            def forward(
                self,
                x,
                src_mask=None,
                include_padding_mask=True,
                incr_key_lst=None,
                incr_value_lst=None,
                is_incremental_decoding=False,
            ):
                padding_mask = None
                if not x.is_nested and include_padding_mask:
                    padding_mask = x.eq(self.padding_idx)
                if(is_incremental_decoding):
                    x = x[:, -1:]  # only take the last token
                x = self.embedding(x)

                one_encoder_layer = self.transformer.layers[0]
                self_attn = one_encoder_layer.self_attn
                embed_dim = self_attn.embed_dim
                num_heads = self_attn.num_heads

                use_gelu = (
                    one_encoder_layer.activation_relu_or_gelu == 2
                )  # see torch/nn/modules/activation attention impl. 1 == relu, 2 == gelu
                assert (
                    one_encoder_layer.activation_relu_or_gelu != 0
                )  # 0 == not relu or gelu

                norm_first = one_encoder_layer.norm_first

                # TODO: make this a bit less janky. but for now we initialize with an empty tensor.
                if(not is_incremental_decoding):
                    assert len(incr_key_lst) == 0 or incr_key_lst[0] is None
                    assert len(incr_value_lst) == 0 or incr_value_lst[0] is None
                while len(incr_key_lst) <= len(self.transformer.layers):
                    if(is_incremental_decoding):
                        incr_key_lst.append(torch.Tensor([]).cuda().half())
                        incr_value_lst.append(torch.Tensor([]).cuda().half())
                    else:
                        incr_key_lst.append(None)
                        incr_value_lst.append(None)

                for i, layer in enumerate(self.transformer.layers):
                    incr_key = incr_key_lst[i]
                    incr_value = incr_value_lst[i]

                    x, incr_key, incr_value = torch._transformer_decoder_only_layer_fwd(
                        src=x,
                        embed_dim=embed_dim,
                        num_heads=num_heads,
                        qkv_weight=layer.self_attn.in_proj_weight,
                        qkv_bias=layer.self_attn.in_proj_bias,
                        proj_weight=layer.self_attn.out_proj.weight,
                        proj_bias=layer.self_attn.out_proj.bias,
                        use_gelu=use_gelu,
                        norm_first=norm_first,
                        # TODO: layer_norm_eps hardcoded to be same as nn.TransformerEncoder default.
                        # fix by pulling from self_attn.norm1
                        eps=1e-5,
                        norm_weight_1=layer.norm1.weight,
                        norm_bias_1=layer.norm1.bias,
                        norm_weight_2=layer.norm2.weight,
                        norm_bias_2=layer.norm2.bias,
                        ffn_weight_1=layer.linear1.weight,
                        ffn_bias_1=layer.linear1.bias,
                        ffn_weight_2=layer.linear2.weight,
                        ffn_bias_2=layer.linear2.bias,
                        mask=src_mask,
                        incr_key=incr_key,  # altered in place
                        incr_value=incr_value,
                    )

                    # not in-place
                    if(not is_incremental_decoding):
                        incr_key = None
                        incr_value = None
                    incr_key_lst[i] = incr_key
                    incr_value_lst[i] = incr_value

                return x, incr_key_lst, incr_value_lst

        def torch_to_fairseq(torch_encoder, fairseq_encoder):
            for src_layer, dst_layer in zip(torch_encoder.layers, fairseq_encoder.layers):
                w_q, w_k, w_v = src_layer.self_attn.in_proj_weight.chunk(3, dim=0)
                b_q, b_k, b_v = src_layer.self_attn.in_proj_bias.chunk(3, dim=0)

                dst_layer.self_attn.q_proj.weight = torch.nn.Parameter(w_q)
                dst_layer.self_attn.q_proj.bias = torch.nn.Parameter(b_q)
                dst_layer.self_attn.k_proj.weight = torch.nn.Parameter(w_k)
                dst_layer.self_attn.k_proj.bias = torch.nn.Parameter(b_k)
                dst_layer.self_attn.v_proj.weight = torch.nn.Parameter(w_v)
                dst_layer.self_attn.v_proj.bias = torch.nn.Parameter(b_v)

                dst_layer.self_attn.out_proj.weight = src_layer.self_attn.out_proj.weight
                dst_layer.self_attn.out_proj.bias = src_layer.self_attn.out_proj.bias

                dst_layer.fc1.weight = src_layer.linear1.weight
                dst_layer.fc1.bias = src_layer.linear1.bias

                # fairseq may use fusedlayernorm from nvidia apex - diff properties
                dst_layer.self_attn_layer_norm.load_state_dict(src_layer.norm1.state_dict())

                dst_layer.fc2.weight = src_layer.linear2.weight
                dst_layer.fc2.bias = src_layer.linear2.bias

                dst_layer.final_layer_norm.load_state_dict(src_layer.norm2.state_dict())

            return fairseq_encoder

        def set_weights_deterministic(model):
            for idx, p in enumerate(model.parameters()):
                x = p.data
                sz = x.view(-1).size(0)
                shape = x.shape
                x = torch.cos(torch.arange(0, sz).float().view(shape))
                p.data.copy_(x)

        D = 4  # d_model
        H = 2  # nhead
        FD = 16  # dim_feedforward
        V = 100  # vocab size
        L = 2  # num layers

        embedding_layer = torch.nn.Embedding(V, D, DEFAULT_PADDING_IDX)
        layer = torch.nn.TransformerEncoderLayer(
            d_model=D,
            nhead=H,
            dim_feedforward=FD,
            batch_first=True,
            activation="gelu",
        )
        transformer = torch.nn.TransformerEncoder(
            layer,
            num_layers=L,
        ).eval().cuda().half()

        set_weights_deterministic(embedding_layer)
        set_weights_deterministic(transformer)

        better_decoder = (
            BetterDecoder(transformer, embedding_layer, DEFAULT_PADDING_IDX)
            .eval()
            .cuda()
            .half()
        )
        fairseq_decoder = (
            FairseqDecoder(
                D,
                H,
                FD,
                L,
                embedding_layer,
                dropout=0,
                normalize_before=False,
                torch_encoder=transformer,
                activation="gelu",
            )
            .eval()
            .cuda()
            .half()
        )

        tokens = torch.Tensor([
            [5, 6, 7, 8],
            [9, 10, 11, 12]
        ]).to(torch.int).cuda()
        lengths_tensor = torch.Tensor([2, 2]).to(torch.int).cuda()
        # bs = 2, seqlen = 4
        bs, seqlen = tokens.shape

        upper_triangle = torch.zeros(seqlen, seqlen)
        upper_triangle.fill_(-100000000)
        upper_triangle = torch.triu(upper_triangle, 1)
        upper_triangle = upper_triangle.cuda().half()
        upper_triangle_expanded = upper_triangle.unsqueeze(0).unsqueeze(0)
        upper_triangle_expanded = upper_triangle_expanded.expand(
            bs, H, -1, -1
        )

        # test forced decoding
        with torch.no_grad():
            result, _, _ = better_decoder(
                tokens,
                src_mask=upper_triangle_expanded,
                include_padding_mask=False,
                incr_key_lst=[],
                incr_value_lst=[],
                is_incremental_decoding=False,
            )
        ref_output = fairseq_decoder(tokens, lengths_tensor, with_triangle_mask=True)

        self.assertEqual(result.shape, ref_output.shape)
        torch.testing.assert_close(result, ref_output, atol=1e-3, rtol=1e-2)

        # test incremental decoding
        bs, seqlen = tokens.shape

        incr_state = {}
        ref_outputs = [fairseq_decoder(
            tokens[:, :i],
            src_lengths=None,
            with_triangle_mask=False,
            incremental_state=incr_state,
        ) for i in range(1, seqlen + 1)]
        ref_output = torch.stack(ref_outputs)

        incr_key_lst = []
        incr_value_lst = []
        results = []
        for i in range(1, seqlen + 1):
            res, incr_key_lst, incr_value_lst = better_decoder(
                tokens[:, :i],
                src_mask=None,
                include_padding_mask=False,
                incr_key_lst=incr_key_lst,
                incr_value_lst=incr_value_lst,
                is_incremental_decoding=True,
            )
            results.append(res)
        result = torch.stack(results)

        self.assertEqual(result.shape, ref_output.shape)
        torch.testing.assert_close(result, ref_output, atol=1e-3, rtol=1e-2)

    @parametrize("input_dim,attn_mask_dim,is_causal",
                 [(3, None, False), (3, 2, False), (3, 2, True), (3, 3, False), (3, 3, True),
                  (4, None, False), (4, 2, False), (4, 2, True), (4, 4, False), (4, 4, True)],
                 name_fn=lambda input_dim, attn_dim, is_causal: (
                     f"{input_dim}D_input_dim_" + (
                         f"{attn_dim}D_{'causal_' if is_causal else ''}attn_mask"
                         if attn_dim is not None else "no_attn_mask")))
    @parametrize("dropout_p", [0.0, 0.2, 0.5])
    @parametrize("device", device_list)
    @sdp_kernel(enable_flash=False)
    def test_scaled_dot_product_attention(self, device, input_dim, attn_mask_dim, is_causal, dropout_p):
        def sdp_ref(
                q,
                k,
                v,
                attn_mask=None,
                dropout_p=0.0):
            E = q.size(-1)
            q = q / math.sqrt(E)
            # (B, Nt, E) x (B, E, Ns) -> (B, Nt, Ns)
            if attn_mask is not None:
                attn = torch.baddbmm(attn_mask, q, k.transpose(-2, -1))
            else:
                attn = torch.bmm(q, k.transpose(-2, -1))

            attn = torch.nn.functional.softmax(attn, dim=-1)
            if dropout_p > 0.0:
                attn = torch.nn.functional.dropout(attn, p=dropout_p)
            # (B, Nt, Ns) x (B, Ns, E) -> (B, Nt, E)
            output = torch.bmm(attn, v)
            return output
        # TODO: Support cross-device / dtype testing properly when instantiate_device_type_tests() is used.
        dtypes = [torch.double, torch.float]
        for dtype in dtypes:

            def rand_tensor(*shape):
                return torch.randn(shape, device=device, dtype=dtype)

            # This test compares python and C++ implementations of SDP.
            N, N_prime, L, S, E = 5, 2, 4, 3, 6
            if input_dim == 3:
                query = rand_tensor(N, L, E)
                key = rand_tensor(N, S, E)
                value = rand_tensor(N, S, E)
            elif input_dim == 4:
                query = rand_tensor(N, N_prime, L, E)
                key = rand_tensor(N, N_prime, S, E)
                value = rand_tensor(N, N_prime, S, E)
            else:
                self.fail(f'Invalid input_dim {input_dim} encountered in SDP test')

            attn_mask = None
            if attn_mask_dim is not None:
                assert attn_mask_dim in [2, input_dim]
                mask_size = (L, S) if attn_mask_dim == 2 else ((N, L, S) if input_dim == 3 else (N, N_prime, L, S))
                attn_mask = (torch.ones(mask_size, device=device, dtype=torch.bool).tril() if is_causal
                             else torch.randint(0, 2, size=mask_size, device=device, dtype=torch.bool))

            with freeze_rng_state():
                # Python impl only supports float mask and 3D inputs.
                attn_mask_float = attn_mask
                if attn_mask_float is not None:
                    attn_mask_float = torch.zeros_like(attn_mask, dtype=query.dtype)
                    attn_mask_float.masked_fill_(attn_mask.logical_not(), float("-inf"))
                q, k, v = query.view(-1, L, E), key.view(-1, S, E), value.view(-1, S, E)
                a = attn_mask_float
                if a is not None and attn_mask_dim > 3:
                    a = a.view(-1, L, S)
                expected = sdp_ref(q, k, v, attn_mask=a, dropout_p=dropout_p)
                if input_dim > 3:
                    expected = expected.view(-1, N_prime, L, E)

            with freeze_rng_state():
                if is_causal:
                    # NB: Don't pass attn_mask here
                    actual = torch.nn.functional.scaled_dot_product_attention(
                        query, key, value, None, dropout_p, is_causal)

                    # Error case: both explicit attn_mask and is_causal are set
                    with self.assertRaisesRegex(RuntimeError,
                                                "Explicit attn_mask should not be set when is_causal=True"):
                        torch.nn.functional.scaled_dot_product_attention(
                            query, key, value, attn_mask, dropout_p, is_causal)
                else:
                    actual = torch.nn.functional.scaled_dot_product_attention(
                        query, key, value, attn_mask, dropout_p, is_causal)

                self.assertEqual(actual, expected)

        if attn_mask_dim is None:
            q = q.double().clone()
            k = k.double().clone()
            v = v.double().clone()
            q.requires_grad_()
            k.requires_grad_()
            v.requires_grad_()

            assert gradcheck(lambda *args, **kwargs: wrapper_set_seed(sdp_ref, *args, **kwargs),
                             (q, k, v, attn_mask, dropout_p))
            assert gradcheck(lambda *args, **kwargs:
                             wrapper_set_seed(torch.nn.functional.scaled_dot_product_attention, *args, **kwargs),
                             (q, k, v, attn_mask, dropout_p))

    @unittest.skipIf(TEST_WITH_CROSSREF, 'Fastpath not available with crossref')
    @torch.no_grad()
    def test_mask_check_fastpath(self):
        """
        Test that fastpath is executed independently of the masks that are passed.
        If the passed key padding mask is left aligned or mask_check=False, test that nested tensors are used
        (sparsity fastpath), otherwise use fastpath with traditional tensors.
        Also test that fast path is executed with both key padding mask and attention mask passed at the same time.
        """

        x = torch.Tensor([[[1, 2], [3, 4], [5, 6]]]).to(torch.float)

        def _test_fastpath(model, key_padding_mask, mock_return_value, attn_mask=None, nested_tensors=True):
            with patch('torch._transformer_encoder_layer_fwd') as fastpath_mock:
                fastpath_mock.return_value = mock_return_value
                model(x, src_key_padding_mask=key_padding_mask, mask=attn_mask)

                # If mock was called, fastpath was taken
                self.assertTrue(fastpath_mock.called)

                # If mock was called with nested tensors, sparsity fastpath was taken
                for call_args, _ in fastpath_mock.call_args_list:
                    self.assertEqual(call_args[0].is_nested, nested_tensors)

        encoder_layer = torch.nn.TransformerEncoderLayer(d_model=2, nhead=2, dim_feedforward=8, batch_first=True)

        model = torch.nn.TransformerEncoder(encoder_layer, num_layers=2, enable_nested_tensor=True, mask_check=True)
        model.eval()

        aligned_key_padding_mask = torch.Tensor([[0, 0, 1]]).to(torch.bool)
        not_aligned_key_padding_mask = torch.Tensor([[1, 0, 1]]).to(torch.bool)
        attn_mask = torch.Tensor([[1, 0, 1], [0, 1, 0], [1, 0, 1]]).to(torch.bool)
        nested_tensor_return_value = torch.nested.nested_tensor([torch.ones((2, 2), dtype=torch.float)])
        tensor_return_value = torch.ones((1, 3, 2), dtype=torch.float)

        # Left aligned mask results in sparsity fastpath
        _test_fastpath(model, aligned_key_padding_mask, nested_tensor_return_value, nested_tensors=True)

        # Not aligned mask results in fastpath
        _test_fastpath(model, not_aligned_key_padding_mask, tensor_return_value, nested_tensors=False)

        model = torch.nn.TransformerEncoder(encoder_layer, num_layers=2, enable_nested_tensor=False, mask_check=True)
        model.eval()

        # If nested tensor disabled, fastpath is always taken
        _test_fastpath(model, aligned_key_padding_mask, tensor_return_value, nested_tensors=False)
        _test_fastpath(model, not_aligned_key_padding_mask, tensor_return_value, nested_tensors=False)
        # Fast path is taken if both attention mask and key padding mask are present
        _test_fastpath(model, aligned_key_padding_mask, tensor_return_value, attn_mask=attn_mask, nested_tensors=False)

        model = torch.nn.TransformerEncoder(encoder_layer, num_layers=2, enable_nested_tensor=True, mask_check=False)
        model.eval()

        # Mask check disabled results in sparisty fastpath, independently of the mask
        _test_fastpath(model, aligned_key_padding_mask, nested_tensor_return_value, nested_tensors=True)
        _test_fastpath(model, not_aligned_key_padding_mask, nested_tensor_return_value, nested_tensors=True)

    # Test failing MHA when bias was NoneType
    def test_bias_is_none(self):
        x = torch.rand((1, 5, 10))
        model = torch.nn.modules.activation.MultiheadAttention(10, 1, bias=False, batch_first=True)
        model.eval()
        model(x, x, x)
        # completes without error

    @parametrize("device", device_list)
    def test_train_with_is_causal(self, device):
        # training with is_causal
        S, L, E, H = 1, 2, 2, 1
        layer = nn.TransformerEncoderLayer(
            d_model=2,
            dim_feedforward=4,
            nhead=H,
            batch_first=True,
            activation="gelu",
            dropout=0,
        )
        criterion = nn.MSELoss()
        encoder = nn.TransformerEncoder(layer, 2).to(device)
        optimizer = optim.SGD(encoder.parameters(), lr=0.1, momentum=0.9)
        encoder.train()

        encoder.train()
        optimizer.zero_grad()
        inputs = torch.randn(S, L, E).to(device)
        mask = torch.nn.Transformer.generate_square_subsequent_mask(
            inputs.size(1), device=device
        )

        outputs = encoder(inputs, mask=mask, is_causal=True)

        loss = criterion(outputs[:, 0:2, :], inputs[:, 0:2, :])
        loss.backward()
        optimizer.step()

        # inference with is_causal
        t_qvk = torch.randn((S, L, E), device=device, dtype=torch.float32)
        mha = nn.MultiheadAttention(E, H).to(device)
        mask = torch.nn.Transformer.generate_square_subsequent_mask(
            S, device=device
        )

        attn_out, _ = mha(t_qvk, t_qvk, t_qvk, attn_mask=mask, is_causal=True)

        # Can't give only is_causal
        attn_mask = torch.randint(0, 2, size=(L, L), device=device, dtype=torch.bool)
        with self.assertRaises(RuntimeError):
            _ = mha(t_qvk, t_qvk, t_qvk, is_causal=True)

        # # Passing a causal mask sets is_causal to 1
        causal_mask = torch.triu(
            torch.ones(L, L, device=inputs.device) * float('-inf'), diagonal=1
        ).to(torch.bool)

        mock_layer = MagicMock(torch.nn.MultiheadAttention(E, H), return_value=inputs)
        encoder.layers[0] = mock_layer
        outputs = encoder(inputs, mask=causal_mask)
        mock_layer.assert_called_with(ANY, src_mask=ANY, is_causal=True, src_key_padding_mask=ANY)

        # check expected numerical values with all kernels
        self.is_causal_kernels(["math"], device)

    def is_causal_kernels(self, kernels, device):
        def ones_tensor(*shape):
            return torch.ones(shape, device=device, dtype=torch.float32).to(device)
        S, L, E, H = 1, 2, 4, 1
        qkv = ones_tensor(S, L, E)

        mha = nn.MultiheadAttention(E, H).to(device)
        mha.in_proj_weight = Parameter(torch.ones((E * 3, E), device=device))
        mha.out_proj.weight = Parameter(torch.ones((E, E), device=device))
        expected = torch.ones(size=(S, L, E)).to(device) * 16
        mask = torch.nn.Transformer.generate_square_subsequent_mask(
            qkv.size(1), device=device
        )

        for kernel in kernels:
            with torch.backends.cuda.sdp_kernel(
                enable_math=(kernel == 'math'),
                enable_flash=(kernel == 'flash'),
                enable_mem_efficient=(kernel == 'meff')
            ):
                actual, _ = mha(qkv, qkv, qkv, attn_mask=mask, need_weights=False, is_causal=True)
                self.assertTrue(torch.equal(actual, expected))

                if kernel != 'math':
                    # fails with embedding size not multiple of 4
                    with self.assertRaisesRegex(RuntimeError, "No available kernel"):
                        qkv_f, mha_f = ones_tensor(S, L, 2), nn.MultiheadAttention(2, H).to(device)
                        mask = torch.nn.Transformer.generate_square_subsequent_mask(
                            qkv_f.size(1), device=device
                        )
                        _ = mha_f(qkv_f, qkv_f, qkv_f, attn_mask=mask, need_weights=False, is_causal=True)
                        torch.cuda.synchronize()

    @unittest.skipIf(not PLATFORM_SUPPORTS_FUSED_SDPA or not SM80OrLater, "CUDA unavailable")
    def test_is_causal_gpu(self):
        device = 'cuda'
        self.is_causal_kernels(["math", "meff"], device)


class TestSDPA(NNTestCase):
    """ Used to test the functionality of scaled_dot_product_attention
    Quarks:
        There is some trickiness with this function. It's runtime behavior
        is dependent on the CUDA architecture you are testing it on. See
        `PLATFORM_SUPPORTS_FUSED_SDPA` at the top of the file.
        Summary:
            Math: always supported
            FlashAttention: Supported on sm80 or newer hardware
            MemEfficientAttention: Supported on sm50 or newer hardware
    """
    _do_cuda_memory_leak_check = True
    _do_cuda_non_default_stream = True

    backend_map = {
        SDPBackend.MATH: {"enable_math": True, "enable_flash": False, "enable_mem_efficient": False},
        SDPBackend.FLASH_ATTENTION: {"enable_math": False, "enable_flash": True, "enable_mem_efficient": False},
        SDPBackend.EFFICIENT_ATTENTION: {
            "enable_math": False, "enable_flash": False, "enable_mem_efficient": True}
    }

    def rand_tensor(self, shape: Tuple[int], device: str, dtype: torch.dtype,
                    type: str, requires_grad: bool = False, packed: bool = False) -> torch.Tensor:
        """Creates rand dense or nested tensor with given shape and type.

        Args:
            shape (Tuple[int]): _description_
            device (str): _description_
            dtype (torch.dtype): _description_
            type (str): _description_
            requires_grad (bool, optional): _description_. Defaults to False.
            packed (bool, optional): _description_. Defaults to False.

        Returns:
            torch.Tensor: _description_
        """
        batch, seq_len, num_heads, head_dim = shape
        if type == "nested":
            size = (seq_len, num_heads, head_dim) if not packed else (seq_len, 3 * num_heads * head_dim)
            return torch.nested.nested_tensor([
                torch.randn(size, device=device, dtype=dtype, requires_grad=requires_grad)
                for _ in range(batch)])
        else:
            size = (batch, seq_len, num_heads, head_dim) if not packed else (batch, seq_len, 3 * num_heads * head_dim)
            return torch.randn(size, device=device, dtype=dtype, requires_grad=requires_grad)

    def convert_flash_attn_S_to_softmax(self, S, query_padding_mask, key_padding_mask, head_dim, causal=False):
        """FlashAttention stores the S matrix in a different way.
        Arguments:
            S: (batch_size, nheads, seqlen_q, seqlen_k)
            query_padding_mask: (batch_size, seqlen_q)
            key_padding_mask: (batch_size, seqlen_k)
        """
        def _get_block_size(head_dim):
            assert head_dim % 8 == 0 and head_dim <= 128
            return 256 if head_dim <= 64 else 128
        S_flat = S.view(S.shape[0], S.shape[1], S.shape[2] * S.shape[3])
        seqlen_q, seqlen_k = S.shape[-2:]
        block_size = _get_block_size(head_dim)
        loop_steps = math.ceil(seqlen_k / block_size)
        warps_n = 4
        mmas_n = (seqlen_k // warps_n //
                  16) if seqlen_k <= block_size else (block_size // warps_n // 16)

        S_converted = S_flat.view(S_flat.shape[0], S_flat.shape[1], loop_steps,
                                  seqlen_q // 16, mmas_n, warps_n, 8, 4, 2, 2, 2)
        S_converted = S_converted.permute(0, 1, 3, 8, 6, 2, 4, 5, 9, 7, 10)
        S_converted = S_converted.reshape(S_flat.shape[0],
                                          S_flat.shape[1], (seqlen_q // 16 * 2 * 8), (loop_steps * mmas_n * warps_n * 2 * 4 * 2))
        # Need to zero out things not in attention_mask in case S was initialized with random values
        # and some of those values aren't overwritten.
        seqlen_q_og = query_padding_mask.shape[-1]
        if seqlen_q_og < seqlen_q:
            query_padding_mask = F.pad(
                query_padding_mask, (0, seqlen_q - seqlen_q_og))
        else:
            query_padding_mask = query_padding_mask[:, :seqlen_q]
        q_mask_fill = ~query_padding_mask.view(query_padding_mask.shape[0], 1, query_padding_mask.shape[1], 1)
        S_converted = S_converted.masked_fill(q_mask_fill, 0.0)
        seqlen_k_og = key_padding_mask.shape[-1]
        if seqlen_k_og < seqlen_k:
            key_padding_mask = F.pad(key_padding_mask, (0, seqlen_k - seqlen_k_og))
        else:
            key_padding_mask = key_padding_mask[:, :seqlen_k]

        k_mask_fill = ~key_padding_mask.view(key_padding_mask.shape[0], 1, 1, key_padding_mask.shape[1])
        S_converted = S_converted.masked_fill(k_mask_fill, 0.0)

        if causal:
            causal_mask = torch.triu(torch.ones(
                seqlen_q, seqlen_k, dtype=torch.bool, device=S.device), 1)
            S_converted.masked_fill_(causal_mask, 0.0)
        if seqlen_q_og < seqlen_q:
            S_converted = S_converted[:, :, :seqlen_q_og, :]
        else:
            S_converted = F.pad(S_converted, (0, 0, 0, seqlen_q_og - seqlen_q))
        if seqlen_k_og < seqlen_k:
            S_converted = S_converted[:, :, :, :seqlen_k_og]
        else:
            S_converted = F.pad(S_converted, (0, seqlen_k_og - seqlen_k))
        return S_converted

    @unittest.skipIf(not PLATFORM_SUPPORTS_FUSED_SDPA, "Fused SDPA was not built for this system")
    @parametrize("type", ["dense", "nested"])
    @parametrize("is_contiguous", [True, False])
    def test_scaled_dot_product_attention_fused_kernels(self, type: str, is_contiguous: bool):
        rand_tensor = partial(self.rand_tensor, type=type, device="cuda", dtype=torch.float16)

        batch, seq_len, num_heads, head_dim = 32, 64, 16, 64
        shape = (batch, seq_len, num_heads, head_dim)

        query = rand_tensor(shape)
        key = rand_tensor(shape)
        value = rand_tensor(shape)

        # Lets switch seq_len and num_heads
        # B x S X H X D -> B x H x S x D
        query = query.transpose(1, 2)
        key = key.transpose(1, 2)
        value = value.transpose(1, 2)

        if is_contiguous:
            query = query.contiguous()
            key = key.contiguous()
            value = value.contiguous()

        with sdp_kernel(enable_flash=False, enable_math=False, enable_mem_efficient=True):
            actual = torch.nn.functional.scaled_dot_product_attention(
                query, key, value, attn_mask=None, dropout_p=0.0, is_causal=False)
        with sdp_kernel(enable_flash=False, enable_math=True, enable_mem_efficient=False):
            math_ref = torch.nn.functional.scaled_dot_product_attention(
                query.contiguous(), key.contiguous(), value.contiguous(),
                attn_mask=None, dropout_p=0.0, is_causal=False)

        self.assertEqual(actual[0].contiguous(), math_ref[0].contiguous(), atol=1e-3, rtol=1e-2)

    @unittest.skipIf(not PLATFORM_SUPPORTS_FUSED_SDPA, "Fused SDPA was not built for this system")
    @parametrize("type", ["dense", "nested"])
    @parametrize("is_contiguous", [True, False])
    def test_scaled_dot_product_attention_fused_kernels_packed(self, type: str, is_contiguous: bool):
        rand_tensor = partial(self.rand_tensor, type=type, device="cuda", dtype=torch.float16, packed=True)

        batch_size, seq_len, num_heads, head_dim = 32, 64, 16, 64
        shape = (batch_size, seq_len, num_heads, head_dim)

        # Test Packed
        qkv = rand_tensor(shape)
        query, key, value = qkv.chunk(3, dim=-1)

        query = query.view(batch_size, -1, num_heads, head_dim).transpose(1, 2)
        value = value.view(batch_size, -1, num_heads, head_dim).transpose(1, 2)
        key = key.view(batch_size, -1, num_heads, head_dim).transpose(1, 2)

        if is_contiguous:
            query = query.contiguous()
            key = key.contiguous()
            value = value.contiguous()

        with sdp_kernel(enable_flash=False, enable_math=False, enable_mem_efficient=True):
            actual = torch.nn.functional.scaled_dot_product_attention(
                query, key, value, attn_mask=None, dropout_p=0.0, is_causal=False)
        with sdp_kernel(enable_flash=False, enable_math=True, enable_mem_efficient=False):
            math_ref = torch.nn.functional.scaled_dot_product_attention(
                query.contiguous(), key.contiguous(), value.contiguous(),
                attn_mask=None, dropout_p=0.0, is_causal=False)

        self.assertEqual(actual.contiguous(), math_ref.contiguous(), atol=2e-3, rtol=1e-2)

    @unittest.skipIf(not PLATFORM_SUPPORTS_FUSED_SDPA, "Fused SDPA was not built for this system")
    @parametrize("type", ["dense", "nested"])
    @parametrize("fused_kernel", ["flash", "mem_efficient"])
    def test_scaled_dot_product_attention_fused_kernels_packed_accuracy(self, type: str, fused_kernel: str):
        if (not SM80OrLater) and fused_kernel == "flash":
            return

        def rand_nt(shape):
            batch, seq_len, num_heads, head_dim = shape
            tensors = [6 * torch.rand((seq_len, 3 * num_heads * head_dim), device="cuda", dtype=torch.float32) - 3
                       for _ in range(batch)]
            return (torch.nested.nested_tensor(tensors, device="cuda", dtype=torch.float32),
                    torch.nested.nested_tensor(tensors, device="cuda", dtype=torch.float16))

        def rand_tensor(shape):
            batch, seq_len, num_heads, head_dim = shape
            tensor = 6 * torch.rand((batch, seq_len, 3 * num_heads * head_dim), device="cuda", dtype=torch.float32) - 3
            return tensor, tensor.to(dtype=torch.float16)

        batch_size, seq_len, num_heads, head_dim = 16, 8, 4, 64
        shape = (batch_size, seq_len, num_heads, head_dim)

        # Test Packed
        qkv, qkv_low_precision = rand_tensor(shape) if type == "dense" else rand_nt(shape)
        query, key, value = qkv.chunk(3, dim=-1)
        query_lp, key_lp, value_lp = qkv_low_precision.chunk(3, dim=-1)

        query = query.view(batch_size, -1, num_heads, head_dim).transpose(1, 2)
        key = key.view(batch_size, -1, num_heads, head_dim).transpose(1, 2)
        value = value.view(batch_size, -1, num_heads, head_dim).transpose(1, 2)

        query_lp = query_lp.view(batch_size, -1, num_heads, head_dim).transpose(1, 2)
        key_lp = key_lp.view(batch_size, -1, num_heads, head_dim).transpose(1, 2)
        value_lp = value_lp.view(batch_size, -1, num_heads, head_dim).transpose(1, 2)

        if fused_kernel == "flash":
            with sdp_kernel(enable_flash=True, enable_mem_efficient=False, enable_math=False):
                # TODO Flash for the nested path is currently not working due to cuda memory issues
                if type == "nested":
                    self.assertRaises(RuntimeError, lambda: torch.nn.functional.scaled_dot_product_attention(
                        query_lp, key_lp, value_lp, attn_mask=None, dropout_p=0.0, is_causal=False))
                    return
                actual = torch.nn.functional.scaled_dot_product_attention(
                    query_lp, key_lp, value_lp, attn_mask=None, dropout_p=0.0, is_causal=False)
        elif fused_kernel == "mem_efficient":
            with sdp_kernel(enable_mem_efficient=True, enable_flash=False, enable_math=False):
                actual = torch.nn.functional.scaled_dot_product_attention(
                    query_lp, key_lp, value_lp, attn_mask=None, dropout_p=0.0, is_causal=False)

        with sdp_kernel(enable_math=True, enable_flash=False, enable_mem_efficient=False):
            math_ref_lp = torch.nn.functional.scaled_dot_product_attention(
                query_lp.contiguous(), key_lp.contiguous(), value_lp.contiguous(),
                attn_mask=None, dropout_p=0.0, is_causal=False)

        with sdp_kernel(enable_math=True, enable_flash=False, enable_mem_efficient=False):
            math_query = query.contiguous()
            math_key = key.contiguous()
            math_value = value.contiguous()

            math_ref = torch.nn.functional.scaled_dot_product_attention(
                math_query, math_key, math_value, attn_mask=None, dropout_p=0.0, is_causal=False)

        actual_test = actual
        math_ref_test = math_ref
        math_ref_lp_test = math_ref_lp

        if actual_test.is_nested:
            actual_test = torch.nested.to_padded_tensor(actual_test.contiguous(), padding=0.0)
            math_ref_test = torch.nested.to_padded_tensor(math_ref_test, padding=0.0)
            math_ref_lp_test = torch.nested.to_padded_tensor(math_ref_lp_test, padding=0.0)

        actual_test = actual_test.to(dtype=torch.float32).contiguous()
        math_ref_test = math_ref_test.to(dtype=torch.float32).contiguous()
        math_ref_lp_test = math_ref_lp_test.to(dtype=torch.float32).contiguous()

        self.assertEqual(math_ref_test, math_ref_lp_test, atol=7e-3, rtol=7e-3)
        self.assertEqual(actual_test, math_ref_test, atol=5e-3, rtol=5e-3)

    @unittest.skipIf(not PLATFORM_SUPPORTS_FUSED_SDPA, "Fused SDPA was not built for this system")
    @parametrize("contiguous_inputs", [True, False])
    def test_sdp_math_gradcheck(self, contiguous_inputs: bool):

        batch_size, seq_len, num_heads, head_dim = 4, 4, 2, 16
        rand_tensor = partial(self.rand_tensor, type="dense", device="cuda",
                              dtype=torch.float64, requires_grad=True, packed=True)

        qkv = rand_tensor((batch_size, seq_len, num_heads, head_dim))
        query, key, value = qkv.chunk(3, dim=-1)

        query = query.view(batch_size, -1, num_heads, head_dim).transpose(1, 2)
        key = key.view(batch_size, -1, num_heads, head_dim).transpose(1, 2)
        value = value.view(batch_size, -1, num_heads, head_dim).transpose(1, 2)

        if contiguous_inputs:
            query = query.contiguous()
            key = key.contiguous()
            value = value.contiguous()

        with sdp_kernel(enable_math=True, enable_mem_efficient=False, enable_flash=False):
            assert gradcheck(lambda *args, **kwargs:
                             wrapper_set_seed(torch.nn.functional.scaled_dot_product_attention, *args, **kwargs),
                             (query, key, value, None, 0.0, False)
                             )

    @unittest.skipIf(not PLATFORM_SUPPORTS_FUSED_SDPA, "Flash Attention was not built for this system")
    @parametrize("contiguous_inputs", [True, False])
    @parametrize("is_causal", [True, False])
    def test_sdp_mem_efficient_grad_against_math(self, contiguous_inputs: bool, is_causal: bool):
        batch_size, seq_len, num_heads, head_dim = 4, 4, 2, 16
        rand_tensor = partial(self.rand_tensor, type="dense", device="cuda",
                              dtype=torch.float64, requires_grad=True, packed=True)

        qkv = rand_tensor((batch_size, seq_len, num_heads, head_dim))
        qkv_lp = qkv.detach().clone().to(torch.float32).requires_grad_()

        query, key, value = qkv.chunk(3, dim=-1)
        query_lp, key_lp, value_lp = qkv_lp.chunk(3, dim=-1)

        query = query.view(batch_size, -1, num_heads, head_dim).transpose(1, 2)
        key = key.view(batch_size, -1, num_heads, head_dim).transpose(1, 2)
        value = value.view(batch_size, -1, num_heads, head_dim).transpose(1, 2)

        query_lp = query_lp.view(batch_size, -1, num_heads, head_dim).transpose(1, 2)
        key_lp = key_lp.view(batch_size, -1, num_heads, head_dim).transpose(1, 2)
        value_lp = value_lp.view(batch_size, -1, num_heads, head_dim).transpose(1, 2)

        if contiguous_inputs:
            query = query.contiguous()
            key = key.contiguous()
            value = value.contiguous()

            query_lp = query_lp.contiguous()
            key_lp = key_lp.contiguous()
            value_lp = value_lp.contiguous()

        with sdp_kernel(enable_math=True, enable_mem_efficient=False, enable_flash=False):
            out = torch.nn.functional.scaled_dot_product_attention(query, key, value, None, 0.0, is_causal)

        with sdp_kernel(enable_math=False, enable_mem_efficient=True, enable_flash=False):
            out_lp = torch.nn.functional.scaled_dot_product_attention(
                query_lp, key_lp, value_lp, None, 0.0, is_causal)

        rand_upward = torch.rand_like(out)
        rand_upward_lp = rand_upward.to(torch.float32)

        out.backward(rand_upward)
        out_lp.backward(rand_upward_lp)

        # Cast up and compare
        self.assertEqual(qkv.grad, qkv_lp.grad.to(torch.float64), atol=1e-5, rtol=1e-5)

    @unittest.skipIf(not PLATFORM_SUPPORTS_FUSED_SDPA or not SM80OrLater, "Flash Attention was not built for this system")
    @parametrize("contiguous_inputs", [True, False])
    @parametrize("is_causal", [True, False])
    @parametrize("dtype", [torch.float16, torch.bfloat16])
    def test_sdp_flash_attention_grad_against_math(self, contiguous_inputs: bool, is_causal: bool, dtype: torch.dtype):
        batch_size, seq_len, num_heads, head_dim = 4, 4, 2, 16
        rand_tensor = partial(self.rand_tensor, type="dense", device="cuda",
                              dtype=torch.float64, requires_grad=True, packed=True)

        qkv = rand_tensor((batch_size, seq_len, num_heads, head_dim))
        qkv_lp = qkv.detach().clone().to(dtype).requires_grad_()

        query, key, value = qkv.chunk(3, dim=-1)
        query_lp, key_lp, value_lp = qkv_lp.chunk(3, dim=-1)

        query = query.view(batch_size, -1, num_heads, head_dim).transpose(1, 2)
        key = key.view(batch_size, -1, num_heads, head_dim).transpose(1, 2)
        value = value.view(batch_size, -1, num_heads, head_dim).transpose(1, 2)

        query_lp = query_lp.view(batch_size, -1, num_heads, head_dim).transpose(1, 2)
        key_lp = key_lp.view(batch_size, -1, num_heads, head_dim).transpose(1, 2)
        value_lp = value_lp.view(batch_size, -1, num_heads, head_dim).transpose(1, 2)

        if contiguous_inputs:
            query = query.contiguous()
            key = key.contiguous()
            value = value.contiguous()

            query_lp = query_lp.contiguous()
            key_lp = key_lp.contiguous()
            value_lp = value_lp.contiguous()

        with sdp_kernel(enable_math=True, enable_mem_efficient=False, enable_flash=False):
            out = torch.nn.functional.scaled_dot_product_attention(query, key, value, None, 0.0, is_causal)

        with sdp_kernel(enable_math=False, enable_mem_efficient=False, enable_flash=True):
            out_lp = torch.nn.functional.scaled_dot_product_attention(
                query_lp, key_lp, value_lp, None, 0.0, is_causal)

        rand_upward = torch.rand_like(out)
        rand_upward_lp = rand_upward.to(dtype)

        out.backward(rand_upward)
        out_lp.backward(rand_upward_lp)

        # Cast up and compare
        # Since we are doing the compute on fp16 we have to bump the tolerance
        # Bump down the tolearnce for blfoat16
        atol = 7e-4 if dtype == torch.float16 else 7e-3
        rtol = 7e-4 if dtype == torch.float16 else 7e-3
        self.assertEqual(qkv.grad, qkv_lp.grad.to(torch.float64), atol=atol, rtol=rtol)

    @parametrize("type", ["dense", "nested"])
    def test_fused_sdp_choice(self, type: str):
        device = "cpu"
        # Test that cpu and nestedtensor cpu return MATH backend
        for dtype in floating_types_and_half():
            make_tensor = partial(self.rand_tensor, type=type, device=device, dtype=dtype)
            size = (2, 2, 3, 4)
            q, k, v = make_tensor(size), make_tensor(size), make_tensor(size)
            assert torch._fused_sdp_choice(q, k, v) == SDPBackend.MATH

        if PLATFORM_SUPPORTS_FUSED_SDPA:
            batch_size, seq_len, num_heads, head_dim = 32, 64, 16, 64
            shape = (batch_size, seq_len, num_heads, head_dim)
            device = "cuda"
            make_tensor = partial(self.rand_tensor, device=device, dtype=torch.float16, packed=True)

            qkv = make_tensor(shape, type=type)
            query, key, value = qkv.chunk(3, dim=-1)

            query = query.view(batch_size, -1, num_heads, head_dim).transpose(1, 2)
            value = value.view(batch_size, -1, num_heads, head_dim).transpose(1, 2)
            key = key.view(batch_size, -1, num_heads, head_dim).transpose(1, 2)

            if SM80OrLater and not type == "nested":
                assert torch._fused_sdp_choice(query, key, value) == SDPBackend.FLASH_ATTENTION
            else:
                assert torch._fused_sdp_choice(query, key, value) == SDPBackend.EFFICIENT_ATTENTION

            # Change dtype to float32 so that efficient attention should get chosen
            make_tensor = partial(self.rand_tensor, device=device, dtype=torch.float32, packed=True)

            qkv = make_tensor(shape, type=type)
            query, key, value = qkv.chunk(3, dim=-1)

            query = query.view(batch_size, -1, num_heads, head_dim).transpose(1, 2)
            value = value.view(batch_size, -1, num_heads, head_dim).transpose(1, 2)
            key = key.view(batch_size, -1, num_heads, head_dim).transpose(1, 2)

            assert torch._fused_sdp_choice(query, key, value) == SDPBackend.EFFICIENT_ATTENTION

    @unittest.skipIf(not PLATFORM_SUPPORTS_FUSED_SDPA, "CUDA unavailable")
    @parametrize("warn_only", [True, False])
    def test_sdp_choice_with_determinism(self, warn_only):
        # If we are only warning we still expect that efficient_attention will still be called.
        batch_size, seq_len, num_heads, head_dim = 1, 64, 8, 64
        shape = (batch_size, seq_len, num_heads, head_dim)
        make_tensor = partial(self.rand_tensor, type="dense", device="cuda", dtype=torch.float32, packed=False)
        query, key, value = make_tensor(shape), make_tensor(shape), make_tensor(shape)

        with use_deterministic_algorithims(True, warn_only=warn_only):
            with sdp_kernel(enable_flash=False, enable_math=True, enable_mem_efficient=True):
                assert torch._fused_sdp_choice(query, key, value) == (
                    SDPBackend.EFFICIENT_ATTENTION if warn_only else SDPBackend.MATH)

    @unittest.skipIf(not PLATFORM_SUPPORTS_FUSED_SDPA or not isSM86Device, "CUDA unavailable")
    def test_memory_efficeint_sm86_failure(self):
        device = 'cuda'
        dtype = torch.float16
        make_tensor = partial(self.rand_tensor, type="dense", device=device, dtype=dtype)
        # See check_gpu_sm86_head_dim_128 in pytorch/aten/src/ATen/native/transformers/cuda/sdp_utils.h
        size = (2, 2, 4, 128)
        q, k, v = make_tensor(size), make_tensor(size), make_tensor(size)
        with sdp_kernel(enable_mem_efficient=True, enable_flash=False, enable_math=False):
            self.assertRaises(RuntimeError, lambda: torch.nn.functional.scaled_dot_product_attention(
                q, k, v, None, 0.0, False))

    @unittest.skipIf(not PLATFORM_SUPPORTS_FUSED_SDPA, "Does not support fused scaled dot product attention")
    def test_dispatch_fails_no_backend(self):
        dtype = torch.float16
        device = "cuda"
        with sdp_kernel(enable_flash=False, enable_math=False, enable_mem_efficient=False):
            size = (2, 3, 4)
            q = torch.randn(size, device=device, dtype=dtype)
            k = torch.randn(size, device=device, dtype=dtype)
            v = torch.randn(size, device=device, dtype=dtype)
            self.assertRaisesRegex(RuntimeError, "No viable backend for scaled_dot_product_attention was found.",
                                   lambda: torch._fused_sdp_choice(q, k, v))
            self.assertRaisesRegex(RuntimeError, "No viable backend for scaled_dot_product_attention was found.",
                                   lambda: torch.nn.functional.scaled_dot_product_attention(q, k, v))

    @unittest.skipIf(not PLATFORM_SUPPORTS_FUSED_SDPA, "Does not support fused scaled dot product attention")
    @parametrize(
        "kernel",
        [SDPBackend.FLASH_ATTENTION, SDPBackend.EFFICIENT_ATTENTION]
        if SM80OrLater
        else [SDPBackend.EFFICIENT_ATTENTION],
    )
    def test_invalid_fused_inputs_dim_3(self, kernel: SDPBackend):
        with sdp_kernel(**self.backend_map[kernel]):
            # Dim is not 4
            device = "cuda"
            size = (2, 3, 8)
            dtype = torch.float16
            q = torch.randn(size, device=device, dtype=dtype)
            k = torch.randn(size, device=device, dtype=dtype)
            v = torch.randn(size, device=device, dtype=dtype)
            self.assertRaises(RuntimeError, lambda: torch.nn.functional.scaled_dot_product_attention(
                q, k, v, None, 0.0, False))

    @unittest.skipIf(not PLATFORM_SUPPORTS_FUSED_SDPA, "Does not support fused scaled dot product attention")
    @parametrize(
        "kernel",
        [SDPBackend.FLASH_ATTENTION, SDPBackend.EFFICIENT_ATTENTION]
        if SM80OrLater
        else [SDPBackend.EFFICIENT_ATTENTION],
    )
    def test_invalid_fused_inputs_broadcast(self, kernel: SDPBackend):
        with sdp_kernel(**self.backend_map[kernel]):
            #  Fused Kernels don't support broadcasting
            device = "cuda"
            dtype = torch.float16
            size = (2, 4, 3, 8)
            size_broadcast = (1, 4, 3, 8)
            q = torch.randn(size_broadcast, device=device, dtype=dtype)
            k = torch.randn(size, device=device, dtype=dtype)
            v = torch.randn(size, device=device, dtype=dtype)
            self.assertRaises(RuntimeError, lambda: torch.nn.functional.scaled_dot_product_attention(
                q, k, v, None, 0.0, False))

    @unittest.skipIf(not PLATFORM_SUPPORTS_FUSED_SDPA or not SM80OrLater, "Does not support fused scaled dot product attention")
    @parametrize("kernel", [SDPBackend.FLASH_ATTENTION, SDPBackend.EFFICIENT_ATTENTION])
    def test_invalid_fused_inputs_head_dim(self, kernel: SDPBackend):
        with sdp_kernel(**self.backend_map[kernel]):
            # The embed dim per head is not divisible by 8 for flash attention
            device = "cuda"
            dtype = torch.float16
            make_tensor = partial(self.rand_tensor, type="dense", device=device, dtype=dtype)
            size = (2, 2, 3, 9)
            q, k, v = make_tensor(size), make_tensor(size), make_tensor(size)
            self.assertRaises(RuntimeError, lambda: torch.nn.functional.scaled_dot_product_attention(
                q, k, v, None, 0.0, False))

    @unittest.skipIf(not PLATFORM_SUPPORTS_FUSED_SDPA, "Does not support fused scaled dot product attention")
    @parametrize(
        "kernel",
        [SDPBackend.FLASH_ATTENTION, SDPBackend.EFFICIENT_ATTENTION]
        if SM80OrLater
        else [SDPBackend.EFFICIENT_ATTENTION],
    )
    def test_invalid_fused_inputs_invalid_dtype(self, kernel: SDPBackend):
        with sdp_kernel(**self.backend_map[kernel]):
            # Invalid dtype for both Flash Attention and Mem Efficient Attention
            device = "cuda"
            size = (2, 2, 3, 16)
            make_tensor = partial(self.rand_tensor, type="dense", device=device, dtype=torch.float64)
            q, k, v = make_tensor(size), make_tensor(size), make_tensor(size)
            self.assertRaises(RuntimeError, lambda: torch.nn.functional.scaled_dot_product_attention(
                q, k, v, None, 0.0, False))

    @unittest.skipIf(not PLATFORM_SUPPORTS_FUSED_SDPA, "Does not support fused scaled dot product attention")
    @parametrize(
        "kernel",
        [SDPBackend.FLASH_ATTENTION, SDPBackend.EFFICIENT_ATTENTION]
        if SM80OrLater
        else [SDPBackend.EFFICIENT_ATTENTION],
    )
    def test_invalid_fused_inputs_attn_mask_present(self, kernel: SDPBackend):
        with sdp_kernel(**self.backend_map[kernel]):
            # Failures for unsupported SDP args
            device = "cuda"
            size = (2, 2, 3, 16)
            make_tensor = partial(self.rand_tensor, type="dense", device=device, dtype=torch.float16)
            q, k, v = make_tensor(size), make_tensor(size), make_tensor(size)
            # Non-None attention mask
            self.assertRaises(RuntimeError, lambda: torch.nn.functional.scaled_dot_product_attention(
                q, k, v, torch.ones_like(q), 0.0, False))

    @unittest.skipIf(not PLATFORM_SUPPORTS_FUSED_SDPA or not SM80OrLater, "CUDA unavailable")
    def test_unaligned_tensors(self):
        # The alignment is depdent on arch so we specifiy SM80OrLater
        device = 'cuda'
        dtype = torch.float16
        shape = (2, 2, 8, 5)
        make_tensor = partial(self.rand_tensor, shape=shape, type=type, device=device, dtype=dtype)
        q, k, v = make_tensor(), make_tensor(), make_tensor()
        with sdp_kernel(enable_flash=False, enable_mem_efficient=True, enable_math=False):
            self.assertRaises(RuntimeError, lambda: torch.nn.functional.scaled_dot_product_attention(
                q, k, v, None, 0.0, False))

    @unittest.skipIf(not PLATFORM_SUPPORTS_FUSED_SDPA or not SM80OrLater, "CUDA unavailable")
    def test_flash_fail_fp32(self):
        device = 'cuda'
        dtype = torch.float
        shape = (16, 16, 32, 32)
        make_tensor = partial(self.rand_tensor, shape=shape, type=type, device=device, dtype=dtype)
        q, k, v = make_tensor(), make_tensor(), make_tensor()
        with sdp_kernel(enable_flash=True, enable_mem_efficient=False, enable_math=False):
            self.assertRaises(RuntimeError, lambda: torch.nn.functional.scaled_dot_product_attention(
                q, k, v, None, 0.0, False))

    @unittest.skipIf(not PLATFORM_SUPPORTS_FUSED_SDPA or not SM80OrLater, "CUDA unavailable")
    def test_flash_autocast_fp32_float16(self):
        device = 'cuda'
        dtype = torch.float
        shape = (16, 16, 32, 32)
        make_tensor = partial(self.rand_tensor, shape=shape, type=type, device=device, dtype=dtype)
        q, k, v = make_tensor(), make_tensor(), make_tensor()
        with torch.autocast(device_type='cuda', dtype=torch.float16):
            with sdp_kernel(enable_flash=True, enable_mem_efficient=False, enable_math=False):
                _ = torch.nn.functional.scaled_dot_product_attention(
                    q, k, v, None, 0.0, False)

    @unittest.skipIf(not PLATFORM_SUPPORTS_FUSED_SDPA or not SM80OrLater, "CUDA unavailable")
    def test_flash_autocast_fp32_bfloat16(self):
        device = 'cuda'
        dtype = torch.float
        shape = (16, 16, 32, 32)
        make_tensor = partial(self.rand_tensor, shape=shape, type=type, device=device, dtype=dtype)
        q, k, v = make_tensor(), make_tensor(), make_tensor()
        with torch.autocast(device_type=device, dtype=torch.bfloat16):
            with sdp_kernel(enable_flash=True, enable_mem_efficient=False, enable_math=False):
                _ = torch.nn.functional.scaled_dot_product_attention(
                    q, k, v, None, 0.0, False)

    def test_incompatible_mask(self):
        def ones_tensor(*shape):
            return torch.ones(shape, dtype=torch.float32)
        S, L, E, H = 1, 2, 4, 1
        qkv = ones_tensor(S, L, E)

        mha = nn.MultiheadAttention(E, H)
        mha.in_proj_weight = Parameter(torch.ones((E * 3, E)))
        mha.out_proj.weight = Parameter(torch.ones((E, E)))
        qkv = qkv.to(float)
        kpm = ones_tensor(S, L) * float("-inf")
        am = ones_tensor(L, L).to(bool)

        def func():
            return mha(qkv, qkv, qkv, need_weights=False, key_padding_mask=kpm, attn_mask=am)

        self.assertRaises(RuntimeError, func)

    @unittest.skipIf(not PLATFORM_SUPPORTS_FUSED_SDPA or not SM80OrLater, "CUDA unavailable")
    @parametrize("batch_size", [1, 8])
    @parametrize("seq_len_q", [4, 8, 64, 128, 256, 512, 1024, 2048])
    @parametrize("seq_len_k", [4, 8, 64, 128, 256, 512, 1024, 2048])
    @parametrize("head_dim", [8, 16, 32, 64, 128])
    @parametrize("is_causal", [True, False])
    @parametrize("dropout_p", [0.0])  # mem_efficient_attention does not support dropout
    @parametrize("dtype", [torch.float16, torch.bfloat16, torch.float32])
    def test_mem_efficient_attention_vs_math_ref_grads(self, batch_size: int, seq_len_q: int, seq_len_k: int,
                                                       head_dim: int, is_causal: bool, dropout_p: float, dtype: torch.dtype):
        n_heads = 4
        query = torch.rand(batch_size, n_heads, seq_len_q, head_dim,
                           device="cuda", dtype=dtype, requires_grad=True)
        key = torch.rand(batch_size, n_heads, seq_len_k, head_dim, device="cuda",
                         dtype=dtype, requires_grad=True)
        value = torch.rand(batch_size, n_heads, seq_len_k, head_dim,
                           device="cuda", dtype=dtype, requires_grad=True)

        # Run the math kernel on low precision references
        query_ref_lp = query.clone().detach().requires_grad_(True)
        key_ref_lp = key.clone().detach().requires_grad_(True)
        value_ref_lp = value.clone().detach().requires_grad_(True)

        higher_precision_dtype = torch.float64 if dtype == torch.float32 else torch.float32

        query_ref = query.clone().detach().to(higher_precision_dtype).requires_grad_(True)
        key_ref = key.clone().detach().to(higher_precision_dtype).requires_grad_(True)
        value_ref = value.clone().detach().to(higher_precision_dtype).requires_grad_(True)

        # Create real output
        with sdp_kernel(enable_mem_efficient=True, enable_flash=False, enable_math=False):
            # See check_gpu_sm86_head_dim_128 in pytorch/aten/src/ATen/native/transformers/cuda/sdp_utils.h
            if isSM86Device and head_dim == 128:
                self.assertRaises(RuntimeError, lambda: F.scaled_dot_product_attention(query, key, value,
                                                                                       dropout_p=dropout_p, is_causal=is_causal))
                return
            else:
                out = F.scaled_dot_product_attention(query, key, value, dropout_p=dropout_p, is_causal=is_causal)

        with sdp_kernel(enable_math=True, enable_flash=False, enable_mem_efficient=False):
            # High Precision Math Reference
            out_ref = F.scaled_dot_product_attention(query_ref, key_ref, value_ref,
                                                     dropout_p=dropout_p, is_causal=is_causal)
            # Low Precision Math Reference
            out_lp_ref = F.scaled_dot_product_attention(query_ref_lp, key_ref_lp, value_ref_lp,
                                                        dropout_p=dropout_p, is_causal=is_causal)

        upstream_grad = torch.rand_like(out, requires_grad=False)

        out.backward(upstream_grad)
        out_ref.backward(upstream_grad.to(out_ref.dtype))
        out_lp_ref.backward(upstream_grad.to(out_lp_ref.dtype))

        # [Note] Fused Tolerances
        # Establish the numerical error between the "true" high precision math output
        # and the low precision math reference. We use this reference for the atol
        # And we use the default rtol for the low precision type.
        # We then provide a fudge factor for gradients respectively to account
        # for the use of the fused kernel rather than the eager implemntation.
        out_deviation = out_ref - out_lp_ref
        output_ref_atol = max(torch.abs(out_deviation).max().item(), default_atol[out.dtype])
        output_ref_rtol = max(get_rtol(out_ref, out_lp_ref), default_rtol[out.dtype])

        grad_q_deviation = query_ref.grad - query_ref_lp.grad
        grad_q_ref_atol = max(torch.abs(grad_q_deviation).max().item(), default_atol[out.dtype])
        grad_q_ref_rtol = max(get_rtol(query_ref.grad, query_ref_lp.grad), default_rtol[out.dtype])

        # TODO: Investigate why grad_k needs larger tolerances
        grad_k_deviation = key_ref.grad - key_ref_lp.grad
        grad_k_ref_atol = max(7 * torch.abs(grad_k_deviation).max().item(), 7 * default_atol[out.dtype])
        grad_k_ref_rtol = max(7 * get_rtol(key_ref.grad, key_ref_lp.grad), 7 * default_rtol[out.dtype])

        grad_v_deviation = value_ref.grad - value_ref_lp.grad
        grad_v_ref_atol = max(torch.abs(grad_v_deviation).max().item(), default_atol[out.dtype])
        grad_v_ref_rtol = max(get_rtol(value_ref.grad, value_ref_lp.grad), default_rtol[out.dtype])

        self.assertEqual(out, out_ref.to(out.dtype), atol=output_ref_atol, rtol=output_ref_rtol)
        self.assertEqual(query.grad, query_ref.grad.to(query.grad.dtype),
                         atol=grad_q_ref_atol, rtol=grad_q_ref_rtol)
        self.assertEqual(key.grad, key_ref.grad.to(key.grad.dtype),
                         atol=grad_k_ref_atol, rtol=grad_k_ref_rtol)
        self.assertEqual(value.grad, value_ref.grad.to(value.grad.dtype),
                         atol=grad_v_ref_atol, rtol=grad_v_ref_rtol)

    @unittest.skipIf(not PLATFORM_SUPPORTS_FUSED_SDPA or not SM80OrLater, "CUDA unavailable")
    @parametrize("batch_size", [1, 8])
    @parametrize("seq_len_q", [4, 8, 64, 128, 256, 512, 1024, 2048])
    @parametrize("seq_len_k", [4, 8, 64, 128, 256, 512, 1024, 2048])
    @parametrize("head_dim", [8, 16, 32, 64])
    @parametrize("is_causal", [True, False])
    @parametrize("dropout_p", [0.0, 0.22, 0.48])
    @parametrize("dtype", [torch.float16, torch.bfloat16])
    def test_flash_attention_vs_math_ref_grads(self, batch_size: int, seq_len_q: int, seq_len_k: int,
                                               head_dim: int, is_causal: bool, dropout_p: float, dtype: torch.dtype):
        n_heads = 4
        query = torch.rand(batch_size, n_heads, seq_len_q, head_dim,
                           device="cuda", dtype=dtype, requires_grad=True)
        key = torch.rand(batch_size, n_heads, seq_len_k, head_dim, device="cuda",
                         dtype=dtype, requires_grad=True)
        value = torch.rand(batch_size, n_heads, seq_len_k, head_dim,
                           device="cuda", dtype=dtype, requires_grad=True)

        # Run the math kernel on low precision references
        query_ref_lp = query.clone().detach().requires_grad_(True)
        key_ref_lp = key.clone().detach().requires_grad_(True)
        value_ref_lp = value.clone().detach().requires_grad_(True)

        query_ref = query.clone().detach().to(torch.float32).requires_grad_(True)
        key_ref = key.clone().detach().to(torch.float32).requires_grad_(True)
        value_ref = value.clone().detach().to(torch.float32).requires_grad_(True)

        is_dropout = dropout_p > 0.0

        # Create real output
        output_tuple = torch.ops.aten._scaled_dot_product_flash_attention(
            query, key, value, dropout_p=dropout_p, is_causal=is_causal, return_debug_mask=True)
        out = output_tuple[0]
        dbug_mask = output_tuple[-1]

        query_padding_mask = torch.ones(
            1, seq_len_q, device="cuda", dtype=torch.bool)
        key_padding_mask = torch.ones(
            1, seq_len_k, device="cuda", dtype=torch.bool)

        softmax_mask = self.convert_flash_attn_S_to_softmax(
            dbug_mask, query_padding_mask, key_padding_mask, head_dim=head_dim, causal=is_causal)
        dropout_mask = softmax_mask >= 0

        if not is_dropout:
            with sdp_kernel(enable_math=True, enable_flash=False, enable_mem_efficient=False):
                # High Precision Math Reference
                out_ref = F.scaled_dot_product_attention(
                    query_ref, key_ref, value_ref, is_causal=is_causal)
                # Low Precision Math Reference
                out_lp_ref = F.scaled_dot_product_attention(
                    query_ref_lp, key_ref_lp, value_ref_lp, is_causal=is_causal)
        else:
            # High Precision Math Reference
            out_ref = torch.ops.aten._scaled_dot_product_attention_math(
                query_ref, key_ref, value_ref, dropout_p=dropout_p, is_causal=is_causal, dropout_mask=dropout_mask)[0]
            # Low Precision Math Reference
            out_lp_ref = torch.ops.aten._scaled_dot_product_attention_math(
                query_ref_lp, key_ref_lp, value_ref_lp, dropout_p=dropout_p, is_causal=is_causal, dropout_mask=dropout_mask)[0]

        upstream_grad = torch.rand_like(out, requires_grad=False)

        out.backward(upstream_grad)
        out_ref.backward(upstream_grad.to(out_ref.dtype))
        out_lp_ref.backward(upstream_grad.to(out_lp_ref.dtype))

        # See [Note] Fused Tolerances above
        out_deviation = out_ref - out_lp_ref
        output_ref_atol = max(torch.abs(out_deviation).max().item(), default_atol[out.dtype])
        output_ref_rtol = max(get_rtol(out_ref, out_lp_ref), default_rtol[out.dtype])

        # TODO: Investigate why grad_q needs larger tolerances
        grad_q_deviation = query_ref.grad - query_ref_lp.grad
        grad_q_ref_atol = max(2 * torch.abs(grad_q_deviation).max().item(), default_atol[out.dtype])
        grad_q_ref_rtol = max(get_rtol(query_ref.grad, query_ref_lp.grad), default_rtol[out.dtype])

        grad_k_deviation = key_ref.grad - key_ref_lp.grad
        grad_k_ref_atol = max(torch.abs(grad_k_deviation).max().item(), default_atol[out.dtype])
        grad_k_ref_rtol = max(get_rtol(key_ref.grad, key_ref_lp.grad), default_rtol[out.dtype])

        grad_v_deviation = value_ref.grad - value_ref_lp.grad
        grad_v_ref_atol = max(torch.abs(grad_v_deviation).max().item(), default_atol[out.dtype])
        grad_v_ref_rtol = max(get_rtol(value_ref.grad, value_ref_lp.grad), default_rtol[out.dtype])

        self.assertEqual(out, out_ref.to(out.dtype), atol=output_ref_atol, rtol=output_ref_rtol)
        self.assertEqual(query.grad, query_ref.grad.to(query.grad.dtype),
                         atol=grad_q_ref_atol, rtol=grad_q_ref_rtol)
        self.assertEqual(key.grad, key_ref.grad.to(key.grad.dtype),
                         atol=grad_k_ref_atol, rtol=grad_k_ref_rtol)
        self.assertEqual(value.grad, value_ref.grad.to(value.grad.dtype),
                         atol=grad_v_ref_atol, rtol=grad_v_ref_rtol)

    @parametrize("kernel", [SDPBackend.MATH, SDPBackend.FLASH_ATTENTION, SDPBackend.EFFICIENT_ATTENTION])
    @parametrize("device", ["cpu", "cuda"] if TEST_CUDA else ["cpu"])
    def test_invalid_inputs_different_datatypes(self, kernel: SDPBackend, device: str):
        with sdp_kernel(**self.backend_map[kernel]):
            # Different datatypes
            shape = (1, 4, 8, 16)
            query = torch.randn(shape, dtype=torch.float32, device=device)
            key = torch.randn(shape, dtype=torch.float16, device=device)
            value = torch.randn(shape, dtype=torch.float16, device=device)
            self.assertRaises(RuntimeError, lambda: F.scaled_dot_product_attention(query, key, value))

    @parametrize("kernel", [SDPBackend.MATH, SDPBackend.FLASH_ATTENTION, SDPBackend.EFFICIENT_ATTENTION])
    @parametrize("device", ["cpu", "cuda"] if TEST_CUDA else ["cpu"])
    def test_invalid_inputs_different_devices(self, kernel: SDPBackend, device: str):
        # Different devices
        shape = (1, 4, 8, 16)
        if device == "cuda":
            query = torch.randn(shape, dtype=torch.float32, device=device)
            key = torch.randn(shape, dtype=torch.float16, device='cpu')
            value = torch.randn(shape, dtype=torch.float16, device='cpu')
            self.assertRaises(RuntimeError, lambda: F.scaled_dot_product_attention(query, key, value))

    @parametrize("kernel", [SDPBackend.MATH, SDPBackend.FLASH_ATTENTION, SDPBackend.EFFICIENT_ATTENTION])
    @parametrize("device", ["cpu", "cuda"] if TEST_CUDA else ["cpu"])
    def test_invalid_inputs_1_dimensional_inputs(self, kernel: SDPBackend, device: str):
        with sdp_kernel(**self.backend_map[kernel]):
            # 1 dimensional input
            shape = (1, 4)
            query = torch.randn(4, dtype=torch.float16, device=device)
            key = torch.randn(shape, dtype=torch.float16, device=device)
            value = torch.randn(shape, dtype=torch.float16, device=device)
            self.assertRaises(RuntimeError, lambda: F.scaled_dot_product_attention(query, key, value))

# TODO: Replace this with instantiate_device_type_tests() to take advantage of test framework support for
# cross device / dtype testing.
instantiate_parametrized_tests(TestTransformers)
instantiate_parametrized_tests(TestSDPA)

if __name__ == '__main__':
    run_tests()<|MERGE_RESOLUTION|>--- conflicted
+++ resolved
@@ -541,7 +541,6 @@
             with cm:
                 _test(batch_first, training, enable_nested_tensor)
 
-<<<<<<< HEAD
     @unittest.skipIf(sys.version_info < (3, 11), "not supported on pre-3.11 Python")
     def test_encoder_padding_and_src_mask_bool(self):
         encoder_layer = nn.TransformerEncoderLayer(
@@ -612,7 +611,6 @@
         with self.assertNoLogs(None):
             transformer_decoder(inputs, input_seq_len, memory)
 
-=======
 
     def test_encoder_is_causal(self):
 
@@ -626,7 +624,6 @@
         masked_output = layer(x, src_mask=mask)
 
         self.assertEqual(masked_output, is_causal_output)
->>>>>>> a943df04
 
 
     @unittest.skipIf(not TEST_FAIRSEQ, "Fairseq not found")
